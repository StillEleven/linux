/*
 *  linux/kernel/time/tick-sched.c
 *
 *  Copyright(C) 2005-2006, Thomas Gleixner <tglx@linutronix.de>
 *  Copyright(C) 2005-2007, Red Hat, Inc., Ingo Molnar
 *  Copyright(C) 2006-2007  Timesys Corp., Thomas Gleixner
 *
 *  No idle tick implementation for low and high resolution timers
 *
 *  Started by: Thomas Gleixner and Ingo Molnar
 *
 *  Distribute under GPLv2.
 */
#include <linux/cpu.h>
#include <linux/err.h>
#include <linux/hrtimer.h>
#include <linux/interrupt.h>
#include <linux/kernel_stat.h>
#include <linux/percpu.h>
#include <linux/profile.h>
#include <linux/sched.h>
#include <linux/module.h>

#include <asm/irq_regs.h>

#include "tick-internal.h"

/*
 * Per cpu nohz control structure
 */
static DEFINE_PER_CPU(struct tick_sched, tick_cpu_sched);

/*
 * The time, when the last jiffy update happened. Protected by xtime_lock.
 */
static ktime_t last_jiffies_update;

struct tick_sched *tick_get_tick_sched(int cpu)
{
	return &per_cpu(tick_cpu_sched, cpu);
}

/*
 * Must be called with interrupts disabled !
 */
static void tick_do_update_jiffies64(ktime_t now)
{
	unsigned long ticks = 0;
	ktime_t delta;

	/*
	 * Do a quick check without holding xtime_lock:
	 */
	delta = ktime_sub(now, last_jiffies_update);
	if (delta.tv64 < tick_period.tv64)
		return;

	/* Reevalute with xtime_lock held */
	write_seqlock(&xtime_lock);

	delta = ktime_sub(now, last_jiffies_update);
	if (delta.tv64 >= tick_period.tv64) {

		delta = ktime_sub(delta, tick_period);
		last_jiffies_update = ktime_add(last_jiffies_update,
						tick_period);

		/* Slow path for long timeouts */
		if (unlikely(delta.tv64 >= tick_period.tv64)) {
			s64 incr = ktime_to_ns(tick_period);

			ticks = ktime_divns(delta, incr);

			last_jiffies_update = ktime_add_ns(last_jiffies_update,
							   incr * ticks);
		}
		do_timer(++ticks);

		/* Keep the tick_next_period variable up to date */
		tick_next_period = ktime_add(last_jiffies_update, tick_period);
	}
	write_sequnlock(&xtime_lock);
}

/*
 * Initialize and return retrieve the jiffies update.
 */
static ktime_t tick_init_jiffy_update(void)
{
	ktime_t period;

	write_seqlock(&xtime_lock);
	/* Did we start the jiffies update yet ? */
	if (last_jiffies_update.tv64 == 0)
		last_jiffies_update = tick_next_period;
	period = last_jiffies_update;
	write_sequnlock(&xtime_lock);
	return period;
}

/*
 * NOHZ - aka dynamic tick functionality
 */
#ifdef CONFIG_NO_HZ
/*
 * NO HZ enabled ?
 */
static int tick_nohz_enabled __read_mostly  = 1;

/*
 * Enable / Disable tickless mode
 */
static int __init setup_tick_nohz(char *str)
{
	if (!strcmp(str, "off"))
		tick_nohz_enabled = 0;
	else if (!strcmp(str, "on"))
		tick_nohz_enabled = 1;
	else
		return 0;
	return 1;
}

__setup("nohz=", setup_tick_nohz);

/**
 * tick_nohz_update_jiffies - update jiffies when idle was interrupted
 *
 * Called from interrupt entry when the CPU was idle
 *
 * In case the sched_tick was stopped on this CPU, we have to check if jiffies
 * must be updated. Otherwise an interrupt handler could use a stale jiffy
 * value. We do this unconditionally on any cpu, as we don't know whether the
 * cpu, which has the update task assigned is in a long sleep.
 */
static void tick_nohz_update_jiffies(ktime_t now)
{
	int cpu = smp_processor_id();
	struct tick_sched *ts = &per_cpu(tick_cpu_sched, cpu);
	unsigned long flags;

	ts->idle_waketime = now;

	local_irq_save(flags);
	tick_do_update_jiffies64(now);
	local_irq_restore(flags);

	touch_softlockup_watchdog();
}

/*
 * Updates the per cpu time idle statistics counters
 */
static void
update_ts_time_stats(int cpu, struct tick_sched *ts, ktime_t now, u64 *last_update_time)
{
	ktime_t delta;

	if (ts->idle_active) {
		delta = ktime_sub(now, ts->idle_entrytime);
		if (nr_iowait_cpu(cpu) > 0)
			ts->iowait_sleeptime = ktime_add(ts->iowait_sleeptime, delta);
		else
			ts->idle_sleeptime = ktime_add(ts->idle_sleeptime, delta);
		ts->idle_entrytime = now;
	}

	if (last_update_time)
		*last_update_time = ktime_to_us(now);

}

static void tick_nohz_stop_idle(int cpu, ktime_t now)
{
	struct tick_sched *ts = &per_cpu(tick_cpu_sched, cpu);

	update_ts_time_stats(cpu, ts, now, NULL);
	ts->idle_active = 0;

	sched_clock_idle_wakeup_event(0);
}

static ktime_t tick_nohz_start_idle(int cpu, struct tick_sched *ts)
{
	ktime_t now;

	now = ktime_get();

	update_ts_time_stats(cpu, ts, now, NULL);

	ts->idle_entrytime = now;
	ts->idle_active = 1;
	sched_clock_idle_sleep_event();
	return now;
}

/**
 * get_cpu_idle_time_us - get the total idle time of a cpu
 * @cpu: CPU number to query
 * @last_update_time: variable to store update time in. Do not update
 * counters if NULL.
 *
 * Return the cummulative idle time (since boot) for a given
 * CPU, in microseconds.
 *
 * This time is measured via accounting rather than sampling,
 * and is as accurate as ktime_get() is.
 *
 * This function returns -1 if NOHZ is not enabled.
 */
u64 get_cpu_idle_time_us(int cpu, u64 *last_update_time)
{
	struct tick_sched *ts = &per_cpu(tick_cpu_sched, cpu);
	ktime_t now, idle;

	if (!tick_nohz_enabled)
		return -1;

	now = ktime_get();
	if (last_update_time) {
		update_ts_time_stats(cpu, ts, now, last_update_time);
		idle = ts->idle_sleeptime;
	} else {
		if (ts->idle_active && !nr_iowait_cpu(cpu)) {
			ktime_t delta = ktime_sub(now, ts->idle_entrytime);

			idle = ktime_add(ts->idle_sleeptime, delta);
		} else {
			idle = ts->idle_sleeptime;
		}
	}

	return ktime_to_us(idle);

}
EXPORT_SYMBOL_GPL(get_cpu_idle_time_us);

/**
 * get_cpu_iowait_time_us - get the total iowait time of a cpu
 * @cpu: CPU number to query
 * @last_update_time: variable to store update time in. Do not update
 * counters if NULL.
 *
 * Return the cummulative iowait time (since boot) for a given
 * CPU, in microseconds.
 *
 * This time is measured via accounting rather than sampling,
 * and is as accurate as ktime_get() is.
 *
 * This function returns -1 if NOHZ is not enabled.
 */
u64 get_cpu_iowait_time_us(int cpu, u64 *last_update_time)
{
	struct tick_sched *ts = &per_cpu(tick_cpu_sched, cpu);
	ktime_t now, iowait;

	if (!tick_nohz_enabled)
		return -1;

	now = ktime_get();
	if (last_update_time) {
		update_ts_time_stats(cpu, ts, now, last_update_time);
		iowait = ts->iowait_sleeptime;
	} else {
		if (ts->idle_active && nr_iowait_cpu(cpu) > 0) {
			ktime_t delta = ktime_sub(now, ts->idle_entrytime);

			iowait = ktime_add(ts->iowait_sleeptime, delta);
		} else {
			iowait = ts->iowait_sleeptime;
		}
	}

	return ktime_to_us(iowait);
}
EXPORT_SYMBOL_GPL(get_cpu_iowait_time_us);

static void tick_nohz_stop_sched_tick(struct tick_sched *ts)
{
	unsigned long seq, last_jiffies, next_jiffies, delta_jiffies;
	ktime_t last_update, expires, now;
	struct clock_event_device *dev = __get_cpu_var(tick_cpu_device).evtdev;
	u64 time_delta;
	int cpu;

	cpu = smp_processor_id();
	ts = &per_cpu(tick_cpu_sched, cpu);

<<<<<<< HEAD
=======
	/*
 	 * Update the idle state in the scheduler domain hierarchy
 	 * when tick_nohz_stop_sched_tick() is called from the idle loop.
 	 * State will be updated to busy during the first busy tick after
 	 * exiting idle.
 	 */
	if (inidle)
		set_cpu_sd_state_idle();

	/*
	 * Call to tick_nohz_start_idle stops the last_update_time from being
	 * updated. Thus, it must not be called in the event we are called from
	 * irq_exit() with the prior state different than idle.
	 */
	if (!inidle && !ts->inidle)
		goto end;

	/*
	 * Set ts->inidle unconditionally. Even if the system did not
	 * switch to NOHZ mode the cpu frequency governers rely on the
	 * update of the idle time accounting in tick_nohz_start_idle().
	 */
	ts->inidle = 1;

>>>>>>> 1ac9bc69
	now = tick_nohz_start_idle(cpu, ts);

	/*
	 * If this cpu is offline and it is the one which updates
	 * jiffies, then give up the assignment and let it be taken by
	 * the cpu which runs the tick timer next. If we don't drop
	 * this here the jiffies might be stale and do_timer() never
	 * invoked.
	 */
	if (unlikely(!cpu_online(cpu))) {
		if (cpu == tick_do_timer_cpu)
			tick_do_timer_cpu = TICK_DO_TIMER_NONE;
	}

	if (unlikely(ts->nohz_mode == NOHZ_MODE_INACTIVE))
		return;

	if (need_resched())
		return;

	if (unlikely(local_softirq_pending() && cpu_online(cpu))) {
		static int ratelimit;

		if (ratelimit < 10) {
			printk(KERN_ERR "NOHZ: local_softirq_pending %02x\n",
			       (unsigned int) local_softirq_pending());
			ratelimit++;
		}
		return;
	}

	ts->idle_calls++;
	/* Read jiffies and the time when jiffies were updated last */
	do {
		seq = read_seqbegin(&xtime_lock);
		last_update = last_jiffies_update;
		last_jiffies = jiffies;
		time_delta = timekeeping_max_deferment();
	} while (read_seqretry(&xtime_lock, seq));

	if (rcu_needs_cpu(cpu) || printk_needs_cpu(cpu) ||
	    arch_needs_cpu(cpu)) {
		next_jiffies = last_jiffies + 1;
		delta_jiffies = 1;
	} else {
		/* Get the next timer wheel timer */
		next_jiffies = get_next_timer_interrupt(last_jiffies);
		delta_jiffies = next_jiffies - last_jiffies;
	}
	/*
	 * Do not stop the tick, if we are only one off
	 * or if the cpu is required for rcu
	 */
	if (!ts->tick_stopped && delta_jiffies == 1)
		goto out;

	/* Schedule the tick, if we are at least one jiffie off */
	if ((long)delta_jiffies >= 1) {

		/*
		 * If this cpu is the one which updates jiffies, then
		 * give up the assignment and let it be taken by the
		 * cpu which runs the tick timer next, which might be
		 * this cpu as well. If we don't drop this here the
		 * jiffies might be stale and do_timer() never
		 * invoked. Keep track of the fact that it was the one
		 * which had the do_timer() duty last. If this cpu is
		 * the one which had the do_timer() duty last, we
		 * limit the sleep time to the timekeeping
		 * max_deferement value which we retrieved
		 * above. Otherwise we can sleep as long as we want.
		 */
		if (cpu == tick_do_timer_cpu) {
			tick_do_timer_cpu = TICK_DO_TIMER_NONE;
			ts->do_timer_last = 1;
		} else if (tick_do_timer_cpu != TICK_DO_TIMER_NONE) {
			time_delta = KTIME_MAX;
			ts->do_timer_last = 0;
		} else if (!ts->do_timer_last) {
			time_delta = KTIME_MAX;
		}

		/*
		 * calculate the expiry time for the next timer wheel
		 * timer. delta_jiffies >= NEXT_TIMER_MAX_DELTA signals
		 * that there is no timer pending or at least extremely
		 * far into the future (12 days for HZ=1000). In this
		 * case we set the expiry to the end of time.
		 */
		if (likely(delta_jiffies < NEXT_TIMER_MAX_DELTA)) {
			/*
			 * Calculate the time delta for the next timer event.
			 * If the time delta exceeds the maximum time delta
			 * permitted by the current clocksource then adjust
			 * the time delta accordingly to ensure the
			 * clocksource does not wrap.
			 */
			time_delta = min_t(u64, time_delta,
					   tick_period.tv64 * delta_jiffies);
		}

		if (time_delta < KTIME_MAX)
			expires = ktime_add_ns(last_update, time_delta);
		else
			expires.tv64 = KTIME_MAX;

		/* Skip reprogram of event if its not changed */
		if (ts->tick_stopped && ktime_equal(expires, dev->next_event))
			goto out;

		/*
		 * nohz_stop_sched_tick can be called several times before
		 * the nohz_restart_sched_tick is called. This happens when
		 * interrupts arrive which do not cause a reschedule. In the
		 * first call we save the current tick time, so we can restart
		 * the scheduler tick in nohz_restart_sched_tick.
		 */
		if (!ts->tick_stopped) {
			select_nohz_load_balancer(1);

			ts->idle_tick = hrtimer_get_expires(&ts->sched_timer);
			ts->tick_stopped = 1;
			ts->idle_jiffies = last_jiffies;
		}

		ts->idle_sleeps++;

		/* Mark expires */
		ts->idle_expires = expires;

		/*
		 * If the expiration time == KTIME_MAX, then
		 * in this case we simply stop the tick timer.
		 */
		 if (unlikely(expires.tv64 == KTIME_MAX)) {
			if (ts->nohz_mode == NOHZ_MODE_HIGHRES)
				hrtimer_cancel(&ts->sched_timer);
			goto out;
		}

		if (ts->nohz_mode == NOHZ_MODE_HIGHRES) {
			hrtimer_start(&ts->sched_timer, expires,
				      HRTIMER_MODE_ABS_PINNED);
			/* Check, if the timer was already in the past */
			if (hrtimer_active(&ts->sched_timer))
				goto out;
		} else if (!tick_program_event(expires, 0))
				goto out;
		/*
		 * We are past the event already. So we crossed a
		 * jiffie boundary. Update jiffies and raise the
		 * softirq.
		 */
		tick_do_update_jiffies64(ktime_get());
	}
	raise_softirq_irqoff(TIMER_SOFTIRQ);
out:
	ts->next_jiffies = next_jiffies;
	ts->last_jiffies = last_jiffies;
	ts->sleep_length = ktime_sub(dev->next_event, now);
}

/**
 * tick_nohz_idle_enter - stop the idle tick from the idle task
 *
 * When the next event is more than a tick into the future, stop the idle tick
 * Called when we start the idle loop.
 *
 * The arch is responsible of calling:
 *
 * - rcu_idle_enter() after its last use of RCU before the CPU is put
 *  to sleep.
 * - rcu_idle_exit() before the first use of RCU after the CPU is woken up.
 */
void tick_nohz_idle_enter(void)
{
	struct tick_sched *ts;

	WARN_ON_ONCE(irqs_disabled());

	local_irq_disable();

	ts = &__get_cpu_var(tick_cpu_sched);
	/*
	 * set ts->inidle unconditionally. even if the system did not
	 * switch to nohz mode the cpu frequency governers rely on the
	 * update of the idle time accounting in tick_nohz_start_idle().
	 */
	ts->inidle = 1;
	tick_nohz_stop_sched_tick(ts);

	local_irq_enable();
}

/**
 * tick_nohz_irq_exit - update next tick event from interrupt exit
 *
 * When an interrupt fires while we are idle and it doesn't cause
 * a reschedule, it may still add, modify or delete a timer, enqueue
 * an RCU callback, etc...
 * So we need to re-calculate and reprogram the next tick event.
 */
void tick_nohz_irq_exit(void)
{
	struct tick_sched *ts = &__get_cpu_var(tick_cpu_sched);

	if (!ts->inidle)
		return;

	tick_nohz_stop_sched_tick(ts);
}

/**
 * tick_nohz_get_sleep_length - return the length of the current sleep
 *
 * Called from power state control code with interrupts disabled
 */
ktime_t tick_nohz_get_sleep_length(void)
{
	struct tick_sched *ts = &__get_cpu_var(tick_cpu_sched);

	return ts->sleep_length;
}

static void tick_nohz_restart(struct tick_sched *ts, ktime_t now)
{
	hrtimer_cancel(&ts->sched_timer);
	hrtimer_set_expires(&ts->sched_timer, ts->idle_tick);

	while (1) {
		/* Forward the time to expire in the future */
		hrtimer_forward(&ts->sched_timer, now, tick_period);

		if (ts->nohz_mode == NOHZ_MODE_HIGHRES) {
			hrtimer_start_expires(&ts->sched_timer,
					      HRTIMER_MODE_ABS_PINNED);
			/* Check, if the timer was already in the past */
			if (hrtimer_active(&ts->sched_timer))
				break;
		} else {
			if (!tick_program_event(
				hrtimer_get_expires(&ts->sched_timer), 0))
				break;
		}
		/* Update jiffies and reread time */
		tick_do_update_jiffies64(now);
		now = ktime_get();
	}
}

/**
 * tick_nohz_idle_exit - restart the idle tick from the idle task
 *
 * Restart the idle tick when the CPU is woken up from idle
 * This also exit the RCU extended quiescent state. The CPU
 * can use RCU again after this function is called.
 */
void tick_nohz_idle_exit(void)
{
	int cpu = smp_processor_id();
	struct tick_sched *ts = &per_cpu(tick_cpu_sched, cpu);
#ifndef CONFIG_VIRT_CPU_ACCOUNTING
	unsigned long ticks;
#endif
	ktime_t now;

	local_irq_disable();

	if (ts->idle_active || (ts->inidle && ts->tick_stopped))
		now = ktime_get();

	if (ts->idle_active)
		tick_nohz_stop_idle(cpu, now);

	if (!ts->inidle || !ts->tick_stopped) {
		ts->inidle = 0;
		local_irq_enable();
		return;
	}

	ts->inidle = 0;

	/* Update jiffies first */
	select_nohz_load_balancer(0);
	tick_do_update_jiffies64(now);

#ifndef CONFIG_VIRT_CPU_ACCOUNTING
	/*
	 * We stopped the tick in idle. Update process times would miss the
	 * time we slept as update_process_times does only a 1 tick
	 * accounting. Enforce that this is accounted to idle !
	 */
	ticks = jiffies - ts->idle_jiffies;
	/*
	 * We might be one off. Do not randomly account a huge number of ticks!
	 */
	if (ticks && ticks < LONG_MAX)
		account_idle_ticks(ticks);
#endif

	touch_softlockup_watchdog();
	/*
	 * Cancel the scheduled timer and restore the tick
	 */
	ts->tick_stopped  = 0;
	ts->idle_exittime = now;

	tick_nohz_restart(ts, now);

	local_irq_enable();
}

static int tick_nohz_reprogram(struct tick_sched *ts, ktime_t now)
{
	hrtimer_forward(&ts->sched_timer, now, tick_period);
	return tick_program_event(hrtimer_get_expires(&ts->sched_timer), 0);
}

/*
 * The nohz low res interrupt handler
 */
static void tick_nohz_handler(struct clock_event_device *dev)
{
	struct tick_sched *ts = &__get_cpu_var(tick_cpu_sched);
	struct pt_regs *regs = get_irq_regs();
	int cpu = smp_processor_id();
	ktime_t now = ktime_get();

	dev->next_event.tv64 = KTIME_MAX;

	/*
	 * Check if the do_timer duty was dropped. We don't care about
	 * concurrency: This happens only when the cpu in charge went
	 * into a long sleep. If two cpus happen to assign themself to
	 * this duty, then the jiffies update is still serialized by
	 * xtime_lock.
	 */
	if (unlikely(tick_do_timer_cpu == TICK_DO_TIMER_NONE))
		tick_do_timer_cpu = cpu;

	/* Check, if the jiffies need an update */
	if (tick_do_timer_cpu == cpu)
		tick_do_update_jiffies64(now);

	/*
	 * When we are idle and the tick is stopped, we have to touch
	 * the watchdog as we might not schedule for a really long
	 * time. This happens on complete idle SMP systems while
	 * waiting on the login prompt. We also increment the "start
	 * of idle" jiffy stamp so the idle accounting adjustment we
	 * do when we go busy again does not account too much ticks.
	 */
	if (ts->tick_stopped) {
		touch_softlockup_watchdog();
		ts->idle_jiffies++;
	}

	update_process_times(user_mode(regs));
	profile_tick(CPU_PROFILING);

	while (tick_nohz_reprogram(ts, now)) {
		now = ktime_get();
		tick_do_update_jiffies64(now);
	}
}

/**
 * tick_nohz_switch_to_nohz - switch to nohz mode
 */
static void tick_nohz_switch_to_nohz(void)
{
	struct tick_sched *ts = &__get_cpu_var(tick_cpu_sched);
	ktime_t next;

	if (!tick_nohz_enabled)
		return;

	local_irq_disable();
	if (tick_switch_to_oneshot(tick_nohz_handler)) {
		local_irq_enable();
		return;
	}

	ts->nohz_mode = NOHZ_MODE_LOWRES;

	/*
	 * Recycle the hrtimer in ts, so we can share the
	 * hrtimer_forward with the highres code.
	 */
	hrtimer_init(&ts->sched_timer, CLOCK_MONOTONIC, HRTIMER_MODE_ABS);
	/* Get the next period */
	next = tick_init_jiffy_update();

	for (;;) {
		hrtimer_set_expires(&ts->sched_timer, next);
		if (!tick_program_event(next, 0))
			break;
		next = ktime_add(next, tick_period);
	}
	local_irq_enable();
}

/*
 * When NOHZ is enabled and the tick is stopped, we need to kick the
 * tick timer from irq_enter() so that the jiffies update is kept
 * alive during long running softirqs. That's ugly as hell, but
 * correctness is key even if we need to fix the offending softirq in
 * the first place.
 *
 * Note, this is different to tick_nohz_restart. We just kick the
 * timer and do not touch the other magic bits which need to be done
 * when idle is left.
 */
static void tick_nohz_kick_tick(int cpu, ktime_t now)
{
#if 0
	/* Switch back to 2.6.27 behaviour */

	struct tick_sched *ts = &per_cpu(tick_cpu_sched, cpu);
	ktime_t delta;

	/*
	 * Do not touch the tick device, when the next expiry is either
	 * already reached or less/equal than the tick period.
	 */
	delta =	ktime_sub(hrtimer_get_expires(&ts->sched_timer), now);
	if (delta.tv64 <= tick_period.tv64)
		return;

	tick_nohz_restart(ts, now);
#endif
}

static inline void tick_check_nohz(int cpu)
{
	struct tick_sched *ts = &per_cpu(tick_cpu_sched, cpu);
	ktime_t now;

	if (!ts->idle_active && !ts->tick_stopped)
		return;
	now = ktime_get();
	if (ts->idle_active)
		tick_nohz_stop_idle(cpu, now);
	if (ts->tick_stopped) {
		tick_nohz_update_jiffies(now);
		tick_nohz_kick_tick(cpu, now);
	}
}

#else

static inline void tick_nohz_switch_to_nohz(void) { }
static inline void tick_check_nohz(int cpu) { }

#endif /* NO_HZ */

/*
 * Called from irq_enter to notify about the possible interruption of idle()
 */
void tick_check_idle(int cpu)
{
	tick_check_oneshot_broadcast(cpu);
	tick_check_nohz(cpu);
}

/*
 * High resolution timer specific code
 */
#ifdef CONFIG_HIGH_RES_TIMERS
/*
 * We rearm the timer until we get disabled by the idle code.
 * Called with interrupts disabled and timer->base->cpu_base->lock held.
 */
static enum hrtimer_restart tick_sched_timer(struct hrtimer *timer)
{
	struct tick_sched *ts =
		container_of(timer, struct tick_sched, sched_timer);
	struct pt_regs *regs = get_irq_regs();
	ktime_t now = ktime_get();
	int cpu = smp_processor_id();

#ifdef CONFIG_NO_HZ
	/*
	 * Check if the do_timer duty was dropped. We don't care about
	 * concurrency: This happens only when the cpu in charge went
	 * into a long sleep. If two cpus happen to assign themself to
	 * this duty, then the jiffies update is still serialized by
	 * xtime_lock.
	 */
	if (unlikely(tick_do_timer_cpu == TICK_DO_TIMER_NONE))
		tick_do_timer_cpu = cpu;
#endif

	/* Check, if the jiffies need an update */
	if (tick_do_timer_cpu == cpu)
		tick_do_update_jiffies64(now);

	/*
	 * Do not call, when we are not in irq context and have
	 * no valid regs pointer
	 */
	if (regs) {
		/*
		 * When we are idle and the tick is stopped, we have to touch
		 * the watchdog as we might not schedule for a really long
		 * time. This happens on complete idle SMP systems while
		 * waiting on the login prompt. We also increment the "start of
		 * idle" jiffy stamp so the idle accounting adjustment we do
		 * when we go busy again does not account too much ticks.
		 */
		if (ts->tick_stopped) {
			touch_softlockup_watchdog();
			ts->idle_jiffies++;
		}
		update_process_times(user_mode(regs));
		profile_tick(CPU_PROFILING);
	}

	hrtimer_forward(timer, now, tick_period);

	return HRTIMER_RESTART;
}

/**
 * tick_setup_sched_timer - setup the tick emulation timer
 */
void tick_setup_sched_timer(void)
{
	struct tick_sched *ts = &__get_cpu_var(tick_cpu_sched);
	ktime_t now = ktime_get();

	/*
	 * Emulate tick processing via per-CPU hrtimers:
	 */
	hrtimer_init(&ts->sched_timer, CLOCK_MONOTONIC, HRTIMER_MODE_ABS);
	ts->sched_timer.function = tick_sched_timer;

	/* Get the next period (per cpu) */
	hrtimer_set_expires(&ts->sched_timer, tick_init_jiffy_update());

	for (;;) {
		hrtimer_forward(&ts->sched_timer, now, tick_period);
		hrtimer_start_expires(&ts->sched_timer,
				      HRTIMER_MODE_ABS_PINNED);
		/* Check, if the timer was already in the past */
		if (hrtimer_active(&ts->sched_timer))
			break;
		now = ktime_get();
	}

#ifdef CONFIG_NO_HZ
	if (tick_nohz_enabled)
		ts->nohz_mode = NOHZ_MODE_HIGHRES;
#endif
}
#endif /* HIGH_RES_TIMERS */

#if defined CONFIG_NO_HZ || defined CONFIG_HIGH_RES_TIMERS
void tick_cancel_sched_timer(int cpu)
{
	struct tick_sched *ts = &per_cpu(tick_cpu_sched, cpu);

# ifdef CONFIG_HIGH_RES_TIMERS
	if (ts->sched_timer.base)
		hrtimer_cancel(&ts->sched_timer);
# endif

	ts->nohz_mode = NOHZ_MODE_INACTIVE;
}
#endif

/**
 * Async notification about clocksource changes
 */
void tick_clock_notify(void)
{
	int cpu;

	for_each_possible_cpu(cpu)
		set_bit(0, &per_cpu(tick_cpu_sched, cpu).check_clocks);
}

/*
 * Async notification about clock event changes
 */
void tick_oneshot_notify(void)
{
	struct tick_sched *ts = &__get_cpu_var(tick_cpu_sched);

	set_bit(0, &ts->check_clocks);
}

/**
 * Check, if a change happened, which makes oneshot possible.
 *
 * Called cyclic from the hrtimer softirq (driven by the timer
 * softirq) allow_nohz signals, that we can switch into low-res nohz
 * mode, because high resolution timers are disabled (either compile
 * or runtime).
 */
int tick_check_oneshot_change(int allow_nohz)
{
	struct tick_sched *ts = &__get_cpu_var(tick_cpu_sched);

	if (!test_and_clear_bit(0, &ts->check_clocks))
		return 0;

	if (ts->nohz_mode != NOHZ_MODE_INACTIVE)
		return 0;

	if (!timekeeping_valid_for_hres() || !tick_is_oneshot_available())
		return 0;

	if (!allow_nohz)
		return 1;

	tick_nohz_switch_to_nohz();
	return 0;
}<|MERGE_RESOLUTION|>--- conflicted
+++ resolved
@@ -286,33 +286,6 @@
 	cpu = smp_processor_id();
 	ts = &per_cpu(tick_cpu_sched, cpu);
 
-<<<<<<< HEAD
-=======
-	/*
- 	 * Update the idle state in the scheduler domain hierarchy
- 	 * when tick_nohz_stop_sched_tick() is called from the idle loop.
- 	 * State will be updated to busy during the first busy tick after
- 	 * exiting idle.
- 	 */
-	if (inidle)
-		set_cpu_sd_state_idle();
-
-	/*
-	 * Call to tick_nohz_start_idle stops the last_update_time from being
-	 * updated. Thus, it must not be called in the event we are called from
-	 * irq_exit() with the prior state different than idle.
-	 */
-	if (!inidle && !ts->inidle)
-		goto end;
-
-	/*
-	 * Set ts->inidle unconditionally. Even if the system did not
-	 * switch to NOHZ mode the cpu frequency governers rely on the
-	 * update of the idle time accounting in tick_nohz_start_idle().
-	 */
-	ts->inidle = 1;
-
->>>>>>> 1ac9bc69
 	now = tick_nohz_start_idle(cpu, ts);
 
 	/*
@@ -493,6 +466,14 @@
 
 	WARN_ON_ONCE(irqs_disabled());
 
+	/*
+ 	 * Update the idle state in the scheduler domain hierarchy
+ 	 * when tick_nohz_stop_sched_tick() is called from the idle loop.
+ 	 * State will be updated to busy during the first busy tick after
+ 	 * exiting idle.
+ 	 */
+	set_cpu_sd_state_idle();
+
 	local_irq_disable();
 
 	ts = &__get_cpu_var(tick_cpu_sched);
