/*
 * linux/kernel/power/swap.c
 *
 * This file provides functions for reading the suspend image from
 * and writing it to a swap partition.
 *
 * Copyright (C) 1998,2001-2005 Pavel Machek <pavel@ucw.cz>
 * Copyright (C) 2006 Rafael J. Wysocki <rjw@sisk.pl>
 * Copyright (C) 2010-2012 Bojan Smojver <bojan@rexursive.com>
 *
 * This file is released under the GPLv2.
 *
 */

#define pr_fmt(fmt) "PM: " fmt

#include <linux/module.h>
#include <linux/file.h>
#include <linux/delay.h>
#include <linux/bitops.h>
#include <linux/genhd.h>
#include <linux/device.h>
#include <linux/bio.h>
#include <linux/blkdev.h>
#include <linux/swap.h>
#include <linux/swapops.h>
#include <linux/pm.h>
#include <linux/slab.h>
#include <linux/lzo.h>
#include <linux/vmalloc.h>
#include <linux/cpumask.h>
#include <linux/atomic.h>
#include <linux/kthread.h>
#include <linux/crc32.h>
#include <linux/ktime.h>

#include "power.h"

#define HIBERNATE_SIG	"S1SUSPEND"

/*
 * When reading an {un,}compressed image, we may restore pages in place,
 * in which case some architectures need these pages cleaning before they
 * can be executed. We don't know which pages these may be, so clean the lot.
 */
static bool clean_pages_on_read;
static bool clean_pages_on_decompress;

/*
 *	The swap map is a data structure used for keeping track of each page
 *	written to a swap partition.  It consists of many swap_map_page
 *	structures that contain each an array of MAP_PAGE_ENTRIES swap entries.
 *	These structures are stored on the swap and linked together with the
 *	help of the .next_swap member.
 *
 *	The swap map is created during suspend.  The swap map pages are
 *	allocated and populated one at a time, so we only need one memory
 *	page to set up the entire structure.
 *
 *	During resume we pick up all swap_map_page structures into a list.
 */

#define MAP_PAGE_ENTRIES	(PAGE_SIZE / sizeof(sector_t) - 1)

/*
 * Number of free pages that are not high.
 */
static inline unsigned long low_free_pages(void)
{
	return nr_free_pages() - nr_free_highpages();
}

/*
 * Number of pages required to be kept free while writing the image. Always
 * half of all available low pages before the writing starts.
 */
static inline unsigned long reqd_free_pages(void)
{
	return low_free_pages() / 2;
}

struct swap_map_page {
	sector_t entries[MAP_PAGE_ENTRIES];
	sector_t next_swap;
};

struct swap_map_page_list {
	struct swap_map_page *map;
	struct swap_map_page_list *next;
};

/**
 *	The swap_map_handle structure is used for handling swap in
 *	a file-alike way
 */

struct swap_map_handle {
	struct swap_map_page *cur;
	struct swap_map_page_list *maps;
	sector_t cur_swap;
	sector_t first_sector;
	unsigned int k;
	unsigned long reqd_free_pages;
	u32 crc32;
};

struct swsusp_header {
	char reserved[PAGE_SIZE - 20 - sizeof(sector_t) - sizeof(int) -
	              sizeof(u32)];
	u32	crc32;
	sector_t image;
	unsigned int flags;	/* Flags to pass to the "boot" kernel */
	char	orig_sig[10];
	char	sig[10];
} __packed;

static struct swsusp_header *swsusp_header;

/**
 *	The following functions are used for tracing the allocated
 *	swap pages, so that they can be freed in case of an error.
 */

struct swsusp_extent {
	struct rb_node node;
	unsigned long start;
	unsigned long end;
};

static struct rb_root swsusp_extents = RB_ROOT;

static int swsusp_extents_insert(unsigned long swap_offset)
{
	struct rb_node **new = &(swsusp_extents.rb_node);
	struct rb_node *parent = NULL;
	struct swsusp_extent *ext;

	/* Figure out where to put the new node */
	while (*new) {
		ext = rb_entry(*new, struct swsusp_extent, node);
		parent = *new;
		if (swap_offset < ext->start) {
			/* Try to merge */
			if (swap_offset == ext->start - 1) {
				ext->start--;
				return 0;
			}
			new = &((*new)->rb_left);
		} else if (swap_offset > ext->end) {
			/* Try to merge */
			if (swap_offset == ext->end + 1) {
				ext->end++;
				return 0;
			}
			new = &((*new)->rb_right);
		} else {
			/* It already is in the tree */
			return -EINVAL;
		}
	}
	/* Add the new node and rebalance the tree. */
	ext = kzalloc(sizeof(struct swsusp_extent), GFP_KERNEL);
	if (!ext)
		return -ENOMEM;

	ext->start = swap_offset;
	ext->end = swap_offset;
	rb_link_node(&ext->node, parent, new);
	rb_insert_color(&ext->node, &swsusp_extents);
	return 0;
}

/**
 *	alloc_swapdev_block - allocate a swap page and register that it has
 *	been allocated, so that it can be freed in case of an error.
 */

sector_t alloc_swapdev_block(int swap)
{
	unsigned long offset;

	offset = swp_offset(get_swap_page_of_type(swap));
	if (offset) {
		if (swsusp_extents_insert(offset))
			swap_free(swp_entry(swap, offset));
		else
			return swapdev_block(swap, offset);
	}
	return 0;
}

/**
 *	free_all_swap_pages - free swap pages allocated for saving image data.
 *	It also frees the extents used to register which swap entries had been
 *	allocated.
 */

void free_all_swap_pages(int swap)
{
	struct rb_node *node;

	while ((node = swsusp_extents.rb_node)) {
		struct swsusp_extent *ext;
		unsigned long offset;

		ext = rb_entry(node, struct swsusp_extent, node);
		rb_erase(node, &swsusp_extents);
		for (offset = ext->start; offset <= ext->end; offset++)
			swap_free(swp_entry(swap, offset));

		kfree(ext);
	}
}

int swsusp_swap_in_use(void)
{
	return (swsusp_extents.rb_node != NULL);
}

/*
 * General things
 */

static unsigned short root_swap = 0xffff;
static struct block_device *hib_resume_bdev;

struct hib_bio_batch {
	atomic_t		count;
	wait_queue_head_t	wait;
	blk_status_t		error;
};

static void hib_init_batch(struct hib_bio_batch *hb)
{
	atomic_set(&hb->count, 0);
	init_waitqueue_head(&hb->wait);
	hb->error = BLK_STS_OK;
}

static void hib_end_io(struct bio *bio)
{
	struct hib_bio_batch *hb = bio->bi_private;
	struct page *page = bio->bi_io_vec[0].bv_page;

	if (bio->bi_status) {
<<<<<<< HEAD
		printk(KERN_ALERT "Read-error on swap-device (%u:%u:%Lu)\n",
				MAJOR(bio_dev(bio)), MINOR(bio_dev(bio)),
				(unsigned long long)bio->bi_iter.bi_sector);
=======
		pr_alert("Read-error on swap-device (%u:%u:%Lu)\n",
			 MAJOR(bio_dev(bio)), MINOR(bio_dev(bio)),
			 (unsigned long long)bio->bi_iter.bi_sector);
>>>>>>> 9abd04af
	}

	if (bio_data_dir(bio) == WRITE)
		put_page(page);
	else if (clean_pages_on_read)
		flush_icache_range((unsigned long)page_address(page),
				   (unsigned long)page_address(page) + PAGE_SIZE);

	if (bio->bi_status && !hb->error)
		hb->error = bio->bi_status;
	if (atomic_dec_and_test(&hb->count))
		wake_up(&hb->wait);

	bio_put(bio);
}

static int hib_submit_io(int op, int op_flags, pgoff_t page_off, void *addr,
		struct hib_bio_batch *hb)
{
	struct page *page = virt_to_page(addr);
	struct bio *bio;
	int error = 0;

	bio = bio_alloc(__GFP_RECLAIM | __GFP_HIGH, 1);
	bio->bi_iter.bi_sector = page_off * (PAGE_SIZE >> 9);
	bio_set_dev(bio, hib_resume_bdev);
	bio_set_op_attrs(bio, op, op_flags);

	if (bio_add_page(bio, page, PAGE_SIZE, 0) < PAGE_SIZE) {
		pr_err("Adding page to bio failed at %llu\n",
		       (unsigned long long)bio->bi_iter.bi_sector);
		bio_put(bio);
		return -EFAULT;
	}

	if (hb) {
		bio->bi_end_io = hib_end_io;
		bio->bi_private = hb;
		atomic_inc(&hb->count);
		submit_bio(bio);
	} else {
		error = submit_bio_wait(bio);
		bio_put(bio);
	}

	return error;
}

static blk_status_t hib_wait_io(struct hib_bio_batch *hb)
{
	wait_event(hb->wait, atomic_read(&hb->count) == 0);
	return blk_status_to_errno(hb->error);
}

/*
 * Saving part
 */

static int mark_swapfiles(struct swap_map_handle *handle, unsigned int flags)
{
	int error;

	hib_submit_io(REQ_OP_READ, 0, swsusp_resume_block,
		      swsusp_header, NULL);
	if (!memcmp("SWAP-SPACE",swsusp_header->sig, 10) ||
	    !memcmp("SWAPSPACE2",swsusp_header->sig, 10)) {
		memcpy(swsusp_header->orig_sig,swsusp_header->sig, 10);
		memcpy(swsusp_header->sig, HIBERNATE_SIG, 10);
		swsusp_header->image = handle->first_sector;
		swsusp_header->flags = flags;
		if (flags & SF_CRC32_MODE)
			swsusp_header->crc32 = handle->crc32;
		error = hib_submit_io(REQ_OP_WRITE, REQ_SYNC,
				      swsusp_resume_block, swsusp_header, NULL);
	} else {
		pr_err("Swap header not found!\n");
		error = -ENODEV;
	}
	return error;
}

/**
 *	swsusp_swap_check - check if the resume device is a swap device
 *	and get its index (if so)
 *
 *	This is called before saving image
 */
static int swsusp_swap_check(void)
{
	int res;

	res = swap_type_of(swsusp_resume_device, swsusp_resume_block,
			&hib_resume_bdev);
	if (res < 0)
		return res;

	root_swap = res;
	res = blkdev_get(hib_resume_bdev, FMODE_WRITE, NULL);
	if (res)
		return res;

	res = set_blocksize(hib_resume_bdev, PAGE_SIZE);
	if (res < 0)
		blkdev_put(hib_resume_bdev, FMODE_WRITE);

	/*
	 * Update the resume device to the one actually used,
	 * so the test_resume mode can use it in case it is
	 * invoked from hibernate() to test the snapshot.
	 */
	swsusp_resume_device = hib_resume_bdev->bd_dev;
	return res;
}

/**
 *	write_page - Write one page to given swap location.
 *	@buf:		Address we're writing.
 *	@offset:	Offset of the swap page we're writing to.
 *	@hb:		bio completion batch
 */

static int write_page(void *buf, sector_t offset, struct hib_bio_batch *hb)
{
	void *src;
	int ret;

	if (!offset)
		return -ENOSPC;

	if (hb) {
		src = (void *)__get_free_page(__GFP_RECLAIM | __GFP_NOWARN |
		                              __GFP_NORETRY);
		if (src) {
			copy_page(src, buf);
		} else {
			ret = hib_wait_io(hb); /* Free pages */
			if (ret)
				return ret;
			src = (void *)__get_free_page(__GFP_RECLAIM |
			                              __GFP_NOWARN |
			                              __GFP_NORETRY);
			if (src) {
				copy_page(src, buf);
			} else {
				WARN_ON_ONCE(1);
				hb = NULL;	/* Go synchronous */
				src = buf;
			}
		}
	} else {
		src = buf;
	}
	return hib_submit_io(REQ_OP_WRITE, REQ_SYNC, offset, src, hb);
}

static void release_swap_writer(struct swap_map_handle *handle)
{
	if (handle->cur)
		free_page((unsigned long)handle->cur);
	handle->cur = NULL;
}

static int get_swap_writer(struct swap_map_handle *handle)
{
	int ret;

	ret = swsusp_swap_check();
	if (ret) {
		if (ret != -ENOSPC)
			pr_err("Cannot find swap device, try swapon -a\n");
		return ret;
	}
	handle->cur = (struct swap_map_page *)get_zeroed_page(GFP_KERNEL);
	if (!handle->cur) {
		ret = -ENOMEM;
		goto err_close;
	}
	handle->cur_swap = alloc_swapdev_block(root_swap);
	if (!handle->cur_swap) {
		ret = -ENOSPC;
		goto err_rel;
	}
	handle->k = 0;
	handle->reqd_free_pages = reqd_free_pages();
	handle->first_sector = handle->cur_swap;
	return 0;
err_rel:
	release_swap_writer(handle);
err_close:
	swsusp_close(FMODE_WRITE);
	return ret;
}

static int swap_write_page(struct swap_map_handle *handle, void *buf,
		struct hib_bio_batch *hb)
{
	int error = 0;
	sector_t offset;

	if (!handle->cur)
		return -EINVAL;
	offset = alloc_swapdev_block(root_swap);
	error = write_page(buf, offset, hb);
	if (error)
		return error;
	handle->cur->entries[handle->k++] = offset;
	if (handle->k >= MAP_PAGE_ENTRIES) {
		offset = alloc_swapdev_block(root_swap);
		if (!offset)
			return -ENOSPC;
		handle->cur->next_swap = offset;
		error = write_page(handle->cur, handle->cur_swap, hb);
		if (error)
			goto out;
		clear_page(handle->cur);
		handle->cur_swap = offset;
		handle->k = 0;

		if (hb && low_free_pages() <= handle->reqd_free_pages) {
			error = hib_wait_io(hb);
			if (error)
				goto out;
			/*
			 * Recalculate the number of required free pages, to
			 * make sure we never take more than half.
			 */
			handle->reqd_free_pages = reqd_free_pages();
		}
	}
 out:
	return error;
}

static int flush_swap_writer(struct swap_map_handle *handle)
{
	if (handle->cur && handle->cur_swap)
		return write_page(handle->cur, handle->cur_swap, NULL);
	else
		return -EINVAL;
}

static int swap_writer_finish(struct swap_map_handle *handle,
		unsigned int flags, int error)
{
	if (!error) {
		flush_swap_writer(handle);
		pr_info("S");
		error = mark_swapfiles(handle, flags);
		pr_cont("|\n");
	}

	if (error)
		free_all_swap_pages(root_swap);
	release_swap_writer(handle);
	swsusp_close(FMODE_WRITE);

	return error;
}

/* We need to remember how much compressed data we need to read. */
#define LZO_HEADER	sizeof(size_t)

/* Number of pages/bytes we'll compress at one time. */
#define LZO_UNC_PAGES	32
#define LZO_UNC_SIZE	(LZO_UNC_PAGES * PAGE_SIZE)

/* Number of pages/bytes we need for compressed data (worst case). */
#define LZO_CMP_PAGES	DIV_ROUND_UP(lzo1x_worst_compress(LZO_UNC_SIZE) + \
			             LZO_HEADER, PAGE_SIZE)
#define LZO_CMP_SIZE	(LZO_CMP_PAGES * PAGE_SIZE)

/* Maximum number of threads for compression/decompression. */
#define LZO_THREADS	3

/* Minimum/maximum number of pages for read buffering. */
#define LZO_MIN_RD_PAGES	1024
#define LZO_MAX_RD_PAGES	8192


/**
 *	save_image - save the suspend image data
 */

static int save_image(struct swap_map_handle *handle,
                      struct snapshot_handle *snapshot,
                      unsigned int nr_to_write)
{
	unsigned int m;
	int ret;
	int nr_pages;
	int err2;
	struct hib_bio_batch hb;
	ktime_t start;
	ktime_t stop;

	hib_init_batch(&hb);

	pr_info("Saving image data pages (%u pages)...\n",
		nr_to_write);
	m = nr_to_write / 10;
	if (!m)
		m = 1;
	nr_pages = 0;
	start = ktime_get();
	while (1) {
		ret = snapshot_read_next(snapshot);
		if (ret <= 0)
			break;
		ret = swap_write_page(handle, data_of(*snapshot), &hb);
		if (ret)
			break;
		if (!(nr_pages % m))
			pr_info("Image saving progress: %3d%%\n",
				nr_pages / m * 10);
		nr_pages++;
	}
	err2 = hib_wait_io(&hb);
	stop = ktime_get();
	if (!ret)
		ret = err2;
	if (!ret)
		pr_info("Image saving done\n");
	swsusp_show_speed(start, stop, nr_to_write, "Wrote");
	return ret;
}

/**
 * Structure used for CRC32.
 */
struct crc_data {
	struct task_struct *thr;                  /* thread */
	atomic_t ready;                           /* ready to start flag */
	atomic_t stop;                            /* ready to stop flag */
	unsigned run_threads;                     /* nr current threads */
	wait_queue_head_t go;                     /* start crc update */
	wait_queue_head_t done;                   /* crc update done */
	u32 *crc32;                               /* points to handle's crc32 */
	size_t *unc_len[LZO_THREADS];             /* uncompressed lengths */
	unsigned char *unc[LZO_THREADS];          /* uncompressed data */
};

/**
 * CRC32 update function that runs in its own thread.
 */
static int crc32_threadfn(void *data)
{
	struct crc_data *d = data;
	unsigned i;

	while (1) {
		wait_event(d->go, atomic_read(&d->ready) ||
		                  kthread_should_stop());
		if (kthread_should_stop()) {
			d->thr = NULL;
			atomic_set(&d->stop, 1);
			wake_up(&d->done);
			break;
		}
		atomic_set(&d->ready, 0);

		for (i = 0; i < d->run_threads; i++)
			*d->crc32 = crc32_le(*d->crc32,
			                     d->unc[i], *d->unc_len[i]);
		atomic_set(&d->stop, 1);
		wake_up(&d->done);
	}
	return 0;
}
/**
 * Structure used for LZO data compression.
 */
struct cmp_data {
	struct task_struct *thr;                  /* thread */
	atomic_t ready;                           /* ready to start flag */
	atomic_t stop;                            /* ready to stop flag */
	int ret;                                  /* return code */
	wait_queue_head_t go;                     /* start compression */
	wait_queue_head_t done;                   /* compression done */
	size_t unc_len;                           /* uncompressed length */
	size_t cmp_len;                           /* compressed length */
	unsigned char unc[LZO_UNC_SIZE];          /* uncompressed buffer */
	unsigned char cmp[LZO_CMP_SIZE];          /* compressed buffer */
	unsigned char wrk[LZO1X_1_MEM_COMPRESS];  /* compression workspace */
};

/**
 * Compression function that runs in its own thread.
 */
static int lzo_compress_threadfn(void *data)
{
	struct cmp_data *d = data;

	while (1) {
		wait_event(d->go, atomic_read(&d->ready) ||
		                  kthread_should_stop());
		if (kthread_should_stop()) {
			d->thr = NULL;
			d->ret = -1;
			atomic_set(&d->stop, 1);
			wake_up(&d->done);
			break;
		}
		atomic_set(&d->ready, 0);

		d->ret = lzo1x_1_compress(d->unc, d->unc_len,
		                          d->cmp + LZO_HEADER, &d->cmp_len,
		                          d->wrk);
		atomic_set(&d->stop, 1);
		wake_up(&d->done);
	}
	return 0;
}

/**
 * save_image_lzo - Save the suspend image data compressed with LZO.
 * @handle: Swap map handle to use for saving the image.
 * @snapshot: Image to read data from.
 * @nr_to_write: Number of pages to save.
 */
static int save_image_lzo(struct swap_map_handle *handle,
                          struct snapshot_handle *snapshot,
                          unsigned int nr_to_write)
{
	unsigned int m;
	int ret = 0;
	int nr_pages;
	int err2;
	struct hib_bio_batch hb;
	ktime_t start;
	ktime_t stop;
	size_t off;
	unsigned thr, run_threads, nr_threads;
	unsigned char *page = NULL;
	struct cmp_data *data = NULL;
	struct crc_data *crc = NULL;

	hib_init_batch(&hb);

	/*
	 * We'll limit the number of threads for compression to limit memory
	 * footprint.
	 */
	nr_threads = num_online_cpus() - 1;
	nr_threads = clamp_val(nr_threads, 1, LZO_THREADS);

	page = (void *)__get_free_page(__GFP_RECLAIM | __GFP_HIGH);
	if (!page) {
		pr_err("Failed to allocate LZO page\n");
		ret = -ENOMEM;
		goto out_clean;
	}

	data = vmalloc(sizeof(*data) * nr_threads);
	if (!data) {
		pr_err("Failed to allocate LZO data\n");
		ret = -ENOMEM;
		goto out_clean;
	}
	for (thr = 0; thr < nr_threads; thr++)
		memset(&data[thr], 0, offsetof(struct cmp_data, go));

	crc = kmalloc(sizeof(*crc), GFP_KERNEL);
	if (!crc) {
		pr_err("Failed to allocate crc\n");
		ret = -ENOMEM;
		goto out_clean;
	}
	memset(crc, 0, offsetof(struct crc_data, go));

	/*
	 * Start the compression threads.
	 */
	for (thr = 0; thr < nr_threads; thr++) {
		init_waitqueue_head(&data[thr].go);
		init_waitqueue_head(&data[thr].done);

		data[thr].thr = kthread_run(lzo_compress_threadfn,
		                            &data[thr],
		                            "image_compress/%u", thr);
		if (IS_ERR(data[thr].thr)) {
			data[thr].thr = NULL;
			pr_err("Cannot start compression threads\n");
			ret = -ENOMEM;
			goto out_clean;
		}
	}

	/*
	 * Start the CRC32 thread.
	 */
	init_waitqueue_head(&crc->go);
	init_waitqueue_head(&crc->done);

	handle->crc32 = 0;
	crc->crc32 = &handle->crc32;
	for (thr = 0; thr < nr_threads; thr++) {
		crc->unc[thr] = data[thr].unc;
		crc->unc_len[thr] = &data[thr].unc_len;
	}

	crc->thr = kthread_run(crc32_threadfn, crc, "image_crc32");
	if (IS_ERR(crc->thr)) {
		crc->thr = NULL;
		pr_err("Cannot start CRC32 thread\n");
		ret = -ENOMEM;
		goto out_clean;
	}

	/*
	 * Adjust the number of required free pages after all allocations have
	 * been done. We don't want to run out of pages when writing.
	 */
	handle->reqd_free_pages = reqd_free_pages();

	pr_info("Using %u thread(s) for compression\n", nr_threads);
	pr_info("Compressing and saving image data (%u pages)...\n",
		nr_to_write);
	m = nr_to_write / 10;
	if (!m)
		m = 1;
	nr_pages = 0;
	start = ktime_get();
	for (;;) {
		for (thr = 0; thr < nr_threads; thr++) {
			for (off = 0; off < LZO_UNC_SIZE; off += PAGE_SIZE) {
				ret = snapshot_read_next(snapshot);
				if (ret < 0)
					goto out_finish;

				if (!ret)
					break;

				memcpy(data[thr].unc + off,
				       data_of(*snapshot), PAGE_SIZE);

				if (!(nr_pages % m))
					pr_info("Image saving progress: %3d%%\n",
						nr_pages / m * 10);
				nr_pages++;
			}
			if (!off)
				break;

			data[thr].unc_len = off;

			atomic_set(&data[thr].ready, 1);
			wake_up(&data[thr].go);
		}

		if (!thr)
			break;

		crc->run_threads = thr;
		atomic_set(&crc->ready, 1);
		wake_up(&crc->go);

		for (run_threads = thr, thr = 0; thr < run_threads; thr++) {
			wait_event(data[thr].done,
			           atomic_read(&data[thr].stop));
			atomic_set(&data[thr].stop, 0);

			ret = data[thr].ret;

			if (ret < 0) {
				pr_err("LZO compression failed\n");
				goto out_finish;
			}

			if (unlikely(!data[thr].cmp_len ||
			             data[thr].cmp_len >
			             lzo1x_worst_compress(data[thr].unc_len))) {
				pr_err("Invalid LZO compressed length\n");
				ret = -1;
				goto out_finish;
			}

			*(size_t *)data[thr].cmp = data[thr].cmp_len;

			/*
			 * Given we are writing one page at a time to disk, we
			 * copy that much from the buffer, although the last
			 * bit will likely be smaller than full page. This is
			 * OK - we saved the length of the compressed data, so
			 * any garbage at the end will be discarded when we
			 * read it.
			 */
			for (off = 0;
			     off < LZO_HEADER + data[thr].cmp_len;
			     off += PAGE_SIZE) {
				memcpy(page, data[thr].cmp + off, PAGE_SIZE);

				ret = swap_write_page(handle, page, &hb);
				if (ret)
					goto out_finish;
			}
		}

		wait_event(crc->done, atomic_read(&crc->stop));
		atomic_set(&crc->stop, 0);
	}

out_finish:
	err2 = hib_wait_io(&hb);
	stop = ktime_get();
	if (!ret)
		ret = err2;
	if (!ret)
		pr_info("Image saving done\n");
	swsusp_show_speed(start, stop, nr_to_write, "Wrote");
out_clean:
	if (crc) {
		if (crc->thr)
			kthread_stop(crc->thr);
		kfree(crc);
	}
	if (data) {
		for (thr = 0; thr < nr_threads; thr++)
			if (data[thr].thr)
				kthread_stop(data[thr].thr);
		vfree(data);
	}
	if (page) free_page((unsigned long)page);

	return ret;
}

/**
 *	enough_swap - Make sure we have enough swap to save the image.
 *
 *	Returns TRUE or FALSE after checking the total amount of swap
 *	space avaiable from the resume partition.
 */

static int enough_swap(unsigned int nr_pages, unsigned int flags)
{
	unsigned int free_swap = count_swap_pages(root_swap, 1);
	unsigned int required;

	pr_debug("Free swap pages: %u\n", free_swap);

	required = PAGES_FOR_IO + nr_pages;
	return free_swap > required;
}

/**
 *	swsusp_write - Write entire image and metadata.
 *	@flags: flags to pass to the "boot" kernel in the image header
 *
 *	It is important _NOT_ to umount filesystems at this point. We want
 *	them synced (in case something goes wrong) but we DO not want to mark
 *	filesystem clean: it is not. (And it does not matter, if we resume
 *	correctly, we'll mark system clean, anyway.)
 */

int swsusp_write(unsigned int flags)
{
	struct swap_map_handle handle;
	struct snapshot_handle snapshot;
	struct swsusp_info *header;
	unsigned long pages;
	int error;

	pages = snapshot_get_image_size();
	error = get_swap_writer(&handle);
	if (error) {
		pr_err("Cannot get swap writer\n");
		return error;
	}
	if (flags & SF_NOCOMPRESS_MODE) {
		if (!enough_swap(pages, flags)) {
			pr_err("Not enough free swap\n");
			error = -ENOSPC;
			goto out_finish;
		}
	}
	memset(&snapshot, 0, sizeof(struct snapshot_handle));
	error = snapshot_read_next(&snapshot);
	if (error < PAGE_SIZE) {
		if (error >= 0)
			error = -EFAULT;

		goto out_finish;
	}
	header = (struct swsusp_info *)data_of(snapshot);
	error = swap_write_page(&handle, header, NULL);
	if (!error) {
		error = (flags & SF_NOCOMPRESS_MODE) ?
			save_image(&handle, &snapshot, pages - 1) :
			save_image_lzo(&handle, &snapshot, pages - 1);
	}
out_finish:
	error = swap_writer_finish(&handle, flags, error);
	return error;
}

/**
 *	The following functions allow us to read data using a swap map
 *	in a file-alike way
 */

static void release_swap_reader(struct swap_map_handle *handle)
{
	struct swap_map_page_list *tmp;

	while (handle->maps) {
		if (handle->maps->map)
			free_page((unsigned long)handle->maps->map);
		tmp = handle->maps;
		handle->maps = handle->maps->next;
		kfree(tmp);
	}
	handle->cur = NULL;
}

static int get_swap_reader(struct swap_map_handle *handle,
		unsigned int *flags_p)
{
	int error;
	struct swap_map_page_list *tmp, *last;
	sector_t offset;

	*flags_p = swsusp_header->flags;

	if (!swsusp_header->image) /* how can this happen? */
		return -EINVAL;

	handle->cur = NULL;
	last = handle->maps = NULL;
	offset = swsusp_header->image;
	while (offset) {
		tmp = kmalloc(sizeof(*handle->maps), GFP_KERNEL);
		if (!tmp) {
			release_swap_reader(handle);
			return -ENOMEM;
		}
		memset(tmp, 0, sizeof(*tmp));
		if (!handle->maps)
			handle->maps = tmp;
		if (last)
			last->next = tmp;
		last = tmp;

		tmp->map = (struct swap_map_page *)
			   __get_free_page(__GFP_RECLAIM | __GFP_HIGH);
		if (!tmp->map) {
			release_swap_reader(handle);
			return -ENOMEM;
		}

		error = hib_submit_io(REQ_OP_READ, 0, offset, tmp->map, NULL);
		if (error) {
			release_swap_reader(handle);
			return error;
		}
		offset = tmp->map->next_swap;
	}
	handle->k = 0;
	handle->cur = handle->maps->map;
	return 0;
}

static int swap_read_page(struct swap_map_handle *handle, void *buf,
		struct hib_bio_batch *hb)
{
	sector_t offset;
	int error;
	struct swap_map_page_list *tmp;

	if (!handle->cur)
		return -EINVAL;
	offset = handle->cur->entries[handle->k];
	if (!offset)
		return -EFAULT;
	error = hib_submit_io(REQ_OP_READ, 0, offset, buf, hb);
	if (error)
		return error;
	if (++handle->k >= MAP_PAGE_ENTRIES) {
		handle->k = 0;
		free_page((unsigned long)handle->maps->map);
		tmp = handle->maps;
		handle->maps = handle->maps->next;
		kfree(tmp);
		if (!handle->maps)
			release_swap_reader(handle);
		else
			handle->cur = handle->maps->map;
	}
	return error;
}

static int swap_reader_finish(struct swap_map_handle *handle)
{
	release_swap_reader(handle);

	return 0;
}

/**
 *	load_image - load the image using the swap map handle
 *	@handle and the snapshot handle @snapshot
 *	(assume there are @nr_pages pages to load)
 */

static int load_image(struct swap_map_handle *handle,
                      struct snapshot_handle *snapshot,
                      unsigned int nr_to_read)
{
	unsigned int m;
	int ret = 0;
	ktime_t start;
	ktime_t stop;
	struct hib_bio_batch hb;
	int err2;
	unsigned nr_pages;

	hib_init_batch(&hb);

	clean_pages_on_read = true;
	pr_info("Loading image data pages (%u pages)...\n", nr_to_read);
	m = nr_to_read / 10;
	if (!m)
		m = 1;
	nr_pages = 0;
	start = ktime_get();
	for ( ; ; ) {
		ret = snapshot_write_next(snapshot);
		if (ret <= 0)
			break;
		ret = swap_read_page(handle, data_of(*snapshot), &hb);
		if (ret)
			break;
		if (snapshot->sync_read)
			ret = hib_wait_io(&hb);
		if (ret)
			break;
		if (!(nr_pages % m))
			pr_info("Image loading progress: %3d%%\n",
				nr_pages / m * 10);
		nr_pages++;
	}
	err2 = hib_wait_io(&hb);
	stop = ktime_get();
	if (!ret)
		ret = err2;
	if (!ret) {
		pr_info("Image loading done\n");
		snapshot_write_finalize(snapshot);
		if (!snapshot_image_loaded(snapshot))
			ret = -ENODATA;
	}
	swsusp_show_speed(start, stop, nr_to_read, "Read");
	return ret;
}

/**
 * Structure used for LZO data decompression.
 */
struct dec_data {
	struct task_struct *thr;                  /* thread */
	atomic_t ready;                           /* ready to start flag */
	atomic_t stop;                            /* ready to stop flag */
	int ret;                                  /* return code */
	wait_queue_head_t go;                     /* start decompression */
	wait_queue_head_t done;                   /* decompression done */
	size_t unc_len;                           /* uncompressed length */
	size_t cmp_len;                           /* compressed length */
	unsigned char unc[LZO_UNC_SIZE];          /* uncompressed buffer */
	unsigned char cmp[LZO_CMP_SIZE];          /* compressed buffer */
};

/**
 * Deompression function that runs in its own thread.
 */
static int lzo_decompress_threadfn(void *data)
{
	struct dec_data *d = data;

	while (1) {
		wait_event(d->go, atomic_read(&d->ready) ||
		                  kthread_should_stop());
		if (kthread_should_stop()) {
			d->thr = NULL;
			d->ret = -1;
			atomic_set(&d->stop, 1);
			wake_up(&d->done);
			break;
		}
		atomic_set(&d->ready, 0);

		d->unc_len = LZO_UNC_SIZE;
		d->ret = lzo1x_decompress_safe(d->cmp + LZO_HEADER, d->cmp_len,
		                               d->unc, &d->unc_len);
		if (clean_pages_on_decompress)
			flush_icache_range((unsigned long)d->unc,
					   (unsigned long)d->unc + d->unc_len);

		atomic_set(&d->stop, 1);
		wake_up(&d->done);
	}
	return 0;
}

/**
 * load_image_lzo - Load compressed image data and decompress them with LZO.
 * @handle: Swap map handle to use for loading data.
 * @snapshot: Image to copy uncompressed data into.
 * @nr_to_read: Number of pages to load.
 */
static int load_image_lzo(struct swap_map_handle *handle,
                          struct snapshot_handle *snapshot,
                          unsigned int nr_to_read)
{
	unsigned int m;
	int ret = 0;
	int eof = 0;
	struct hib_bio_batch hb;
	ktime_t start;
	ktime_t stop;
	unsigned nr_pages;
	size_t off;
	unsigned i, thr, run_threads, nr_threads;
	unsigned ring = 0, pg = 0, ring_size = 0,
	         have = 0, want, need, asked = 0;
	unsigned long read_pages = 0;
	unsigned char **page = NULL;
	struct dec_data *data = NULL;
	struct crc_data *crc = NULL;

	hib_init_batch(&hb);

	/*
	 * We'll limit the number of threads for decompression to limit memory
	 * footprint.
	 */
	nr_threads = num_online_cpus() - 1;
	nr_threads = clamp_val(nr_threads, 1, LZO_THREADS);

	page = vmalloc(sizeof(*page) * LZO_MAX_RD_PAGES);
	if (!page) {
		pr_err("Failed to allocate LZO page\n");
		ret = -ENOMEM;
		goto out_clean;
	}

	data = vmalloc(sizeof(*data) * nr_threads);
	if (!data) {
		pr_err("Failed to allocate LZO data\n");
		ret = -ENOMEM;
		goto out_clean;
	}
	for (thr = 0; thr < nr_threads; thr++)
		memset(&data[thr], 0, offsetof(struct dec_data, go));

	crc = kmalloc(sizeof(*crc), GFP_KERNEL);
	if (!crc) {
		pr_err("Failed to allocate crc\n");
		ret = -ENOMEM;
		goto out_clean;
	}
	memset(crc, 0, offsetof(struct crc_data, go));

	clean_pages_on_decompress = true;

	/*
	 * Start the decompression threads.
	 */
	for (thr = 0; thr < nr_threads; thr++) {
		init_waitqueue_head(&data[thr].go);
		init_waitqueue_head(&data[thr].done);

		data[thr].thr = kthread_run(lzo_decompress_threadfn,
		                            &data[thr],
		                            "image_decompress/%u", thr);
		if (IS_ERR(data[thr].thr)) {
			data[thr].thr = NULL;
			pr_err("Cannot start decompression threads\n");
			ret = -ENOMEM;
			goto out_clean;
		}
	}

	/*
	 * Start the CRC32 thread.
	 */
	init_waitqueue_head(&crc->go);
	init_waitqueue_head(&crc->done);

	handle->crc32 = 0;
	crc->crc32 = &handle->crc32;
	for (thr = 0; thr < nr_threads; thr++) {
		crc->unc[thr] = data[thr].unc;
		crc->unc_len[thr] = &data[thr].unc_len;
	}

	crc->thr = kthread_run(crc32_threadfn, crc, "image_crc32");
	if (IS_ERR(crc->thr)) {
		crc->thr = NULL;
		pr_err("Cannot start CRC32 thread\n");
		ret = -ENOMEM;
		goto out_clean;
	}

	/*
	 * Set the number of pages for read buffering.
	 * This is complete guesswork, because we'll only know the real
	 * picture once prepare_image() is called, which is much later on
	 * during the image load phase. We'll assume the worst case and
	 * say that none of the image pages are from high memory.
	 */
	if (low_free_pages() > snapshot_get_image_size())
		read_pages = (low_free_pages() - snapshot_get_image_size()) / 2;
	read_pages = clamp_val(read_pages, LZO_MIN_RD_PAGES, LZO_MAX_RD_PAGES);

	for (i = 0; i < read_pages; i++) {
		page[i] = (void *)__get_free_page(i < LZO_CMP_PAGES ?
						  __GFP_RECLAIM | __GFP_HIGH :
						  __GFP_RECLAIM | __GFP_NOWARN |
						  __GFP_NORETRY);

		if (!page[i]) {
			if (i < LZO_CMP_PAGES) {
				ring_size = i;
				pr_err("Failed to allocate LZO pages\n");
				ret = -ENOMEM;
				goto out_clean;
			} else {
				break;
			}
		}
	}
	want = ring_size = i;

	pr_info("Using %u thread(s) for decompression\n", nr_threads);
	pr_info("Loading and decompressing image data (%u pages)...\n",
		nr_to_read);
	m = nr_to_read / 10;
	if (!m)
		m = 1;
	nr_pages = 0;
	start = ktime_get();

	ret = snapshot_write_next(snapshot);
	if (ret <= 0)
		goto out_finish;

	for(;;) {
		for (i = 0; !eof && i < want; i++) {
			ret = swap_read_page(handle, page[ring], &hb);
			if (ret) {
				/*
				 * On real read error, finish. On end of data,
				 * set EOF flag and just exit the read loop.
				 */
				if (handle->cur &&
				    handle->cur->entries[handle->k]) {
					goto out_finish;
				} else {
					eof = 1;
					break;
				}
			}
			if (++ring >= ring_size)
				ring = 0;
		}
		asked += i;
		want -= i;

		/*
		 * We are out of data, wait for some more.
		 */
		if (!have) {
			if (!asked)
				break;

			ret = hib_wait_io(&hb);
			if (ret)
				goto out_finish;
			have += asked;
			asked = 0;
			if (eof)
				eof = 2;
		}

		if (crc->run_threads) {
			wait_event(crc->done, atomic_read(&crc->stop));
			atomic_set(&crc->stop, 0);
			crc->run_threads = 0;
		}

		for (thr = 0; have && thr < nr_threads; thr++) {
			data[thr].cmp_len = *(size_t *)page[pg];
			if (unlikely(!data[thr].cmp_len ||
			             data[thr].cmp_len >
			             lzo1x_worst_compress(LZO_UNC_SIZE))) {
				pr_err("Invalid LZO compressed length\n");
				ret = -1;
				goto out_finish;
			}

			need = DIV_ROUND_UP(data[thr].cmp_len + LZO_HEADER,
			                    PAGE_SIZE);
			if (need > have) {
				if (eof > 1) {
					ret = -1;
					goto out_finish;
				}
				break;
			}

			for (off = 0;
			     off < LZO_HEADER + data[thr].cmp_len;
			     off += PAGE_SIZE) {
				memcpy(data[thr].cmp + off,
				       page[pg], PAGE_SIZE);
				have--;
				want++;
				if (++pg >= ring_size)
					pg = 0;
			}

			atomic_set(&data[thr].ready, 1);
			wake_up(&data[thr].go);
		}

		/*
		 * Wait for more data while we are decompressing.
		 */
		if (have < LZO_CMP_PAGES && asked) {
			ret = hib_wait_io(&hb);
			if (ret)
				goto out_finish;
			have += asked;
			asked = 0;
			if (eof)
				eof = 2;
		}

		for (run_threads = thr, thr = 0; thr < run_threads; thr++) {
			wait_event(data[thr].done,
			           atomic_read(&data[thr].stop));
			atomic_set(&data[thr].stop, 0);

			ret = data[thr].ret;

			if (ret < 0) {
				pr_err("LZO decompression failed\n");
				goto out_finish;
			}

			if (unlikely(!data[thr].unc_len ||
			             data[thr].unc_len > LZO_UNC_SIZE ||
			             data[thr].unc_len & (PAGE_SIZE - 1))) {
				pr_err("Invalid LZO uncompressed length\n");
				ret = -1;
				goto out_finish;
			}

			for (off = 0;
			     off < data[thr].unc_len; off += PAGE_SIZE) {
				memcpy(data_of(*snapshot),
				       data[thr].unc + off, PAGE_SIZE);

				if (!(nr_pages % m))
					pr_info("Image loading progress: %3d%%\n",
						nr_pages / m * 10);
				nr_pages++;

				ret = snapshot_write_next(snapshot);
				if (ret <= 0) {
					crc->run_threads = thr + 1;
					atomic_set(&crc->ready, 1);
					wake_up(&crc->go);
					goto out_finish;
				}
			}
		}

		crc->run_threads = thr;
		atomic_set(&crc->ready, 1);
		wake_up(&crc->go);
	}

out_finish:
	if (crc->run_threads) {
		wait_event(crc->done, atomic_read(&crc->stop));
		atomic_set(&crc->stop, 0);
	}
	stop = ktime_get();
	if (!ret) {
		pr_info("Image loading done\n");
		snapshot_write_finalize(snapshot);
		if (!snapshot_image_loaded(snapshot))
			ret = -ENODATA;
		if (!ret) {
			if (swsusp_header->flags & SF_CRC32_MODE) {
				if(handle->crc32 != swsusp_header->crc32) {
					pr_err("Invalid image CRC32!\n");
					ret = -ENODATA;
				}
			}
		}
	}
	swsusp_show_speed(start, stop, nr_to_read, "Read");
out_clean:
	for (i = 0; i < ring_size; i++)
		free_page((unsigned long)page[i]);
	if (crc) {
		if (crc->thr)
			kthread_stop(crc->thr);
		kfree(crc);
	}
	if (data) {
		for (thr = 0; thr < nr_threads; thr++)
			if (data[thr].thr)
				kthread_stop(data[thr].thr);
		vfree(data);
	}
	vfree(page);

	return ret;
}

/**
 *	swsusp_read - read the hibernation image.
 *	@flags_p: flags passed by the "frozen" kernel in the image header should
 *		  be written into this memory location
 */

int swsusp_read(unsigned int *flags_p)
{
	int error;
	struct swap_map_handle handle;
	struct snapshot_handle snapshot;
	struct swsusp_info *header;

	memset(&snapshot, 0, sizeof(struct snapshot_handle));
	error = snapshot_write_next(&snapshot);
	if (error < PAGE_SIZE)
		return error < 0 ? error : -EFAULT;
	header = (struct swsusp_info *)data_of(snapshot);
	error = get_swap_reader(&handle, flags_p);
	if (error)
		goto end;
	if (!error)
		error = swap_read_page(&handle, header, NULL);
	if (!error) {
		error = (*flags_p & SF_NOCOMPRESS_MODE) ?
			load_image(&handle, &snapshot, header->pages - 1) :
			load_image_lzo(&handle, &snapshot, header->pages - 1);
	}
	swap_reader_finish(&handle);
end:
	if (!error)
		pr_debug("Image successfully loaded\n");
	else
		pr_debug("Error %d resuming\n", error);
	return error;
}

/**
 *      swsusp_check - Check for swsusp signature in the resume device
 */

int swsusp_check(void)
{
	int error;

	hib_resume_bdev = blkdev_get_by_dev(swsusp_resume_device,
					    FMODE_READ, NULL);
	if (!IS_ERR(hib_resume_bdev)) {
		set_blocksize(hib_resume_bdev, PAGE_SIZE);
		clear_page(swsusp_header);
		error = hib_submit_io(REQ_OP_READ, 0,
					swsusp_resume_block,
					swsusp_header, NULL);
		if (error)
			goto put;

		if (!memcmp(HIBERNATE_SIG, swsusp_header->sig, 10)) {
			memcpy(swsusp_header->sig, swsusp_header->orig_sig, 10);
			/* Reset swap signature now */
			error = hib_submit_io(REQ_OP_WRITE, REQ_SYNC,
						swsusp_resume_block,
						swsusp_header, NULL);
		} else {
			error = -EINVAL;
		}

put:
		if (error)
			blkdev_put(hib_resume_bdev, FMODE_READ);
		else
			pr_debug("Image signature found, resuming\n");
	} else {
		error = PTR_ERR(hib_resume_bdev);
	}

	if (error)
		pr_debug("Image not found (code %d)\n", error);

	return error;
}

/**
 *	swsusp_close - close swap device.
 */

void swsusp_close(fmode_t mode)
{
	if (IS_ERR(hib_resume_bdev)) {
		pr_debug("Image device not initialised\n");
		return;
	}

	blkdev_put(hib_resume_bdev, mode);
}

/**
 *      swsusp_unmark - Unmark swsusp signature in the resume device
 */

#ifdef CONFIG_SUSPEND
int swsusp_unmark(void)
{
	int error;

	hib_submit_io(REQ_OP_READ, 0, swsusp_resume_block,
		      swsusp_header, NULL);
	if (!memcmp(HIBERNATE_SIG,swsusp_header->sig, 10)) {
		memcpy(swsusp_header->sig,swsusp_header->orig_sig, 10);
		error = hib_submit_io(REQ_OP_WRITE, REQ_SYNC,
					swsusp_resume_block,
					swsusp_header, NULL);
	} else {
		pr_err("Cannot find swsusp signature!\n");
		error = -ENODEV;
	}

	/*
	 * We just returned from suspend, we don't need the image any more.
	 */
	free_all_swap_pages(root_swap);

	return error;
}
#endif

static int swsusp_header_init(void)
{
	swsusp_header = (struct swsusp_header*) __get_free_page(GFP_KERNEL);
	if (!swsusp_header)
		panic("Could not allocate memory for swsusp_header\n");
	return 0;
}

core_initcall(swsusp_header_init);<|MERGE_RESOLUTION|>--- conflicted
+++ resolved
@@ -243,15 +243,9 @@
 	struct page *page = bio->bi_io_vec[0].bv_page;
 
 	if (bio->bi_status) {
-<<<<<<< HEAD
-		printk(KERN_ALERT "Read-error on swap-device (%u:%u:%Lu)\n",
-				MAJOR(bio_dev(bio)), MINOR(bio_dev(bio)),
-				(unsigned long long)bio->bi_iter.bi_sector);
-=======
 		pr_alert("Read-error on swap-device (%u:%u:%Lu)\n",
 			 MAJOR(bio_dev(bio)), MINOR(bio_dev(bio)),
 			 (unsigned long long)bio->bi_iter.bi_sector);
->>>>>>> 9abd04af
 	}
 
 	if (bio_data_dir(bio) == WRITE)
