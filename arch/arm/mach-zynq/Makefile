#
# Makefile for the linux kernel.
#

# Common support
<<<<<<< HEAD
obj-y				:= common.o slcr.o zynq_ocm.o pm.o

obj-$(CONFIG_PCI_MSI)           += xaxipcie-msi.o
obj-$(CONFIG_SMP)		+= headsmp.o platsmp.o
ORIG_AFLAGS := $(KBUILD_AFLAGS)
KBUILD_AFLAGS = $(subst -march=armv6k,,$(ORIG_AFLAGS))
AFLAGS_suspend.o 		+=-Wa,-march=armv7-a -mcpu=cortex-a9
obj-$(CONFIG_SUSPEND)		+= suspend.o
obj-$(CONFIG_XILINX_AXIPCIE)    += xaxipcie.o
=======
obj-y				:= common.o slcr.o pm.o
CFLAGS_REMOVE_hotplug.o		=-march=armv6k
CFLAGS_hotplug.o 		=-Wa,-march=armv7-a -mcpu=cortex-a9
obj-$(CONFIG_SMP)		+= headsmp.o platsmp.o
>>>>>>> b2776bf7
<|MERGE_RESOLUTION|>--- conflicted
+++ resolved
@@ -3,19 +3,12 @@
 #
 
 # Common support
-<<<<<<< HEAD
 obj-y				:= common.o slcr.o zynq_ocm.o pm.o
+obj-$(CONFIG_PCI_MSI)           += xaxipcie-msi.o
 
-obj-$(CONFIG_PCI_MSI)           += xaxipcie-msi.o
 obj-$(CONFIG_SMP)		+= headsmp.o platsmp.o
 ORIG_AFLAGS := $(KBUILD_AFLAGS)
 KBUILD_AFLAGS = $(subst -march=armv6k,,$(ORIG_AFLAGS))
 AFLAGS_suspend.o 		+=-Wa,-march=armv7-a -mcpu=cortex-a9
 obj-$(CONFIG_SUSPEND)		+= suspend.o
-obj-$(CONFIG_XILINX_AXIPCIE)    += xaxipcie.o
-=======
-obj-y				:= common.o slcr.o pm.o
-CFLAGS_REMOVE_hotplug.o		=-march=armv6k
-CFLAGS_hotplug.o 		=-Wa,-march=armv7-a -mcpu=cortex-a9
-obj-$(CONFIG_SMP)		+= headsmp.o platsmp.o
->>>>>>> b2776bf7
+obj-$(CONFIG_XILINX_AXIPCIE)    += xaxipcie.o