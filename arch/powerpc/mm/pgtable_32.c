--- conflicted
+++ resolved
@@ -361,11 +361,6 @@
 			break;
 	}
 	wmb();
-<<<<<<< HEAD
-	flush_tlb_kernel_range((unsigned long)page_address(start),
-			       (unsigned long)page_address(page));
-=======
->>>>>>> 287b8e11
 	local_irq_restore(flags);
 	flush_tlb_kernel_range((unsigned long)page_address(start),
 			       (unsigned long)page_address(page));
