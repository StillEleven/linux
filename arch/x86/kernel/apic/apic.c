/*
 *	Local APIC handling, local APIC timers
 *
 *	(c) 1999, 2000, 2009 Ingo Molnar <mingo@redhat.com>
 *
 *	Fixes
 *	Maciej W. Rozycki	:	Bits for genuine 82489DX APICs;
 *					thanks to Eric Gilmore
 *					and Rolf G. Tews
 *					for testing these extensively.
 *	Maciej W. Rozycki	:	Various updates and fixes.
 *	Mikael Pettersson	:	Power Management for UP-APIC.
 *	Pavel Machek and
 *	Mikael Pettersson	:	PM converted to driver model.
 */

#include <linux/perf_event.h>
#include <linux/kernel_stat.h>
#include <linux/mc146818rtc.h>
#include <linux/acpi_pmtmr.h>
#include <linux/clockchips.h>
#include <linux/interrupt.h>
#include <linux/bootmem.h>
#include <linux/ftrace.h>
#include <linux/ioport.h>
#include <linux/export.h>
#include <linux/syscore_ops.h>
#include <linux/delay.h>
#include <linux/timex.h>
#include <linux/i8253.h>
#include <linux/dmar.h>
#include <linux/init.h>
#include <linux/cpu.h>
#include <linux/dmi.h>
#include <linux/smp.h>
#include <linux/mm.h>

#include <asm/trace/irq_vectors.h>
#include <asm/irq_remapping.h>
#include <asm/perf_event.h>
#include <asm/x86_init.h>
#include <asm/pgalloc.h>
#include <linux/atomic.h>
#include <asm/mpspec.h>
#include <asm/i8259.h>
#include <asm/proto.h>
#include <asm/apic.h>
#include <asm/io_apic.h>
#include <asm/desc.h>
#include <asm/hpet.h>
#include <asm/mtrr.h>
#include <asm/time.h>
#include <asm/smp.h>
#include <asm/mce.h>
#include <asm/tsc.h>
#include <asm/hypervisor.h>
#include <asm/cpu_device_id.h>
#include <asm/intel-family.h>

unsigned int num_processors;

unsigned disabled_cpus;

/* Processor that is doing the boot up */
unsigned int boot_cpu_physical_apicid = -1U;
EXPORT_SYMBOL_GPL(boot_cpu_physical_apicid);

u8 boot_cpu_apic_version;

/*
 * The highest APIC ID seen during enumeration.
 */
static unsigned int max_physical_apicid;

/*
 * Bitmask of physically existing CPUs:
 */
physid_mask_t phys_cpu_present_map;

/*
 * Processor to be disabled specified by kernel parameter
 * disable_cpu_apicid=<int>, mostly used for the kdump 2nd kernel to
 * avoid undefined behaviour caused by sending INIT from AP to BSP.
 */
static unsigned int disabled_cpu_apicid __read_mostly = BAD_APICID;

/*
 * This variable controls which CPUs receive external NMIs.  By default,
 * external NMIs are delivered only to the BSP.
 */
static int apic_extnmi = APIC_EXTNMI_BSP;

/*
 * Map cpu index to physical APIC ID
 */
DEFINE_EARLY_PER_CPU_READ_MOSTLY(u16, x86_cpu_to_apicid, BAD_APICID);
DEFINE_EARLY_PER_CPU_READ_MOSTLY(u16, x86_bios_cpu_apicid, BAD_APICID);
DEFINE_EARLY_PER_CPU_READ_MOSTLY(u32, x86_cpu_to_acpiid, U32_MAX);
EXPORT_EARLY_PER_CPU_SYMBOL(x86_cpu_to_apicid);
EXPORT_EARLY_PER_CPU_SYMBOL(x86_bios_cpu_apicid);
EXPORT_EARLY_PER_CPU_SYMBOL(x86_cpu_to_acpiid);

#ifdef CONFIG_X86_32

/*
 * On x86_32, the mapping between cpu and logical apicid may vary
 * depending on apic in use.  The following early percpu variable is
 * used for the mapping.  This is where the behaviors of x86_64 and 32
 * actually diverge.  Let's keep it ugly for now.
 */
DEFINE_EARLY_PER_CPU_READ_MOSTLY(int, x86_cpu_to_logical_apicid, BAD_APICID);

/* Local APIC was disabled by the BIOS and enabled by the kernel */
static int enabled_via_apicbase;

/*
 * Handle interrupt mode configuration register (IMCR).
 * This register controls whether the interrupt signals
 * that reach the BSP come from the master PIC or from the
 * local APIC. Before entering Symmetric I/O Mode, either
 * the BIOS or the operating system must switch out of
 * PIC Mode by changing the IMCR.
 */
static inline void imcr_pic_to_apic(void)
{
	/* select IMCR register */
	outb(0x70, 0x22);
	/* NMI and 8259 INTR go through APIC */
	outb(0x01, 0x23);
}

static inline void imcr_apic_to_pic(void)
{
	/* select IMCR register */
	outb(0x70, 0x22);
	/* NMI and 8259 INTR go directly to BSP */
	outb(0x00, 0x23);
}
#endif

/*
 * Knob to control our willingness to enable the local APIC.
 *
 * +1=force-enable
 */
static int force_enable_local_apic __initdata;

/*
 * APIC command line parameters
 */
static int __init parse_lapic(char *arg)
{
	if (IS_ENABLED(CONFIG_X86_32) && !arg)
		force_enable_local_apic = 1;
	else if (arg && !strncmp(arg, "notscdeadline", 13))
		setup_clear_cpu_cap(X86_FEATURE_TSC_DEADLINE_TIMER);
	return 0;
}
early_param("lapic", parse_lapic);

#ifdef CONFIG_X86_64
static int apic_calibrate_pmtmr __initdata;
static __init int setup_apicpmtimer(char *s)
{
	apic_calibrate_pmtmr = 1;
	notsc_setup(NULL);
	return 0;
}
__setup("apicpmtimer", setup_apicpmtimer);
#endif

unsigned long mp_lapic_addr;
int disable_apic;
/* Disable local APIC timer from the kernel commandline or via dmi quirk */
static int disable_apic_timer __initdata;
/* Local APIC timer works in C2 */
int local_apic_timer_c2_ok;
EXPORT_SYMBOL_GPL(local_apic_timer_c2_ok);

/*
 * Debug level, exported for io_apic.c
 */
unsigned int apic_verbosity;

int pic_mode;

/* Have we found an MP table */
int smp_found_config;

static struct resource lapic_resource = {
	.name = "Local APIC",
	.flags = IORESOURCE_MEM | IORESOURCE_BUSY,
};

unsigned int lapic_timer_frequency = 0;

static void apic_pm_activate(void);

static unsigned long apic_phys;

/*
 * Get the LAPIC version
 */
static inline int lapic_get_version(void)
{
	return GET_APIC_VERSION(apic_read(APIC_LVR));
}

/*
 * Check, if the APIC is integrated or a separate chip
 */
static inline int lapic_is_integrated(void)
{
	return APIC_INTEGRATED(lapic_get_version());
}

/*
 * Check, whether this is a modern or a first generation APIC
 */
static int modern_apic(void)
{
	/* AMD systems use old APIC versions, so check the CPU */
	if (boot_cpu_data.x86_vendor == X86_VENDOR_AMD &&
	    boot_cpu_data.x86 >= 0xf)
		return 1;
	return lapic_get_version() >= 0x14;
}

/*
 * right after this call apic become NOOP driven
 * so apic->write/read doesn't do anything
 */
static void __init apic_disable(void)
{
	pr_info("APIC: switched to apic NOOP\n");
	apic = &apic_noop;
}

void native_apic_wait_icr_idle(void)
{
	while (apic_read(APIC_ICR) & APIC_ICR_BUSY)
		cpu_relax();
}

u32 native_safe_apic_wait_icr_idle(void)
{
	u32 send_status;
	int timeout;

	timeout = 0;
	do {
		send_status = apic_read(APIC_ICR) & APIC_ICR_BUSY;
		if (!send_status)
			break;
		inc_irq_stat(icr_read_retry_count);
		udelay(100);
	} while (timeout++ < 1000);

	return send_status;
}

void native_apic_icr_write(u32 low, u32 id)
{
	unsigned long flags;

	local_irq_save(flags);
	apic_write(APIC_ICR2, SET_APIC_DEST_FIELD(id));
	apic_write(APIC_ICR, low);
	local_irq_restore(flags);
}

u64 native_apic_icr_read(void)
{
	u32 icr1, icr2;

	icr2 = apic_read(APIC_ICR2);
	icr1 = apic_read(APIC_ICR);

	return icr1 | ((u64)icr2 << 32);
}

#ifdef CONFIG_X86_32
/**
 * get_physical_broadcast - Get number of physical broadcast IDs
 */
int get_physical_broadcast(void)
{
	return modern_apic() ? 0xff : 0xf;
}
#endif

/**
 * lapic_get_maxlvt - get the maximum number of local vector table entries
 */
int lapic_get_maxlvt(void)
{
	/*
	 * - we always have APIC integrated on 64bit mode
	 * - 82489DXs do not report # of LVT entries
	 */
	return lapic_is_integrated() ? GET_APIC_MAXLVT(apic_read(APIC_LVR)) : 2;
}

/*
 * Local APIC timer
 */

/* Clock divisor */
#define APIC_DIVISOR 16
#define TSC_DIVISOR  8

/*
 * This function sets up the local APIC timer, with a timeout of
 * 'clocks' APIC bus clock. During calibration we actually call
 * this function twice on the boot CPU, once with a bogus timeout
 * value, second time for real. The other (noncalibrating) CPUs
 * call this function only once, with the real, calibrated value.
 *
 * We do reads before writes even if unnecessary, to get around the
 * P5 APIC double write bug.
 */
static void __setup_APIC_LVTT(unsigned int clocks, int oneshot, int irqen)
{
	unsigned int lvtt_value, tmp_value;

	lvtt_value = LOCAL_TIMER_VECTOR;
	if (!oneshot)
		lvtt_value |= APIC_LVT_TIMER_PERIODIC;
	else if (boot_cpu_has(X86_FEATURE_TSC_DEADLINE_TIMER))
		lvtt_value |= APIC_LVT_TIMER_TSCDEADLINE;

	if (!lapic_is_integrated())
		lvtt_value |= SET_APIC_TIMER_BASE(APIC_TIMER_BASE_DIV);

	if (!irqen)
		lvtt_value |= APIC_LVT_MASKED;

	apic_write(APIC_LVTT, lvtt_value);

	if (lvtt_value & APIC_LVT_TIMER_TSCDEADLINE) {
		/*
		 * See Intel SDM: TSC-Deadline Mode chapter. In xAPIC mode,
		 * writing to the APIC LVTT and TSC_DEADLINE MSR isn't serialized.
		 * According to Intel, MFENCE can do the serialization here.
		 */
		asm volatile("mfence" : : : "memory");

		printk_once(KERN_DEBUG "TSC deadline timer enabled\n");
		return;
	}

	/*
	 * Divide PICLK by 16
	 */
	tmp_value = apic_read(APIC_TDCR);
	apic_write(APIC_TDCR,
		(tmp_value & ~(APIC_TDR_DIV_1 | APIC_TDR_DIV_TMBASE)) |
		APIC_TDR_DIV_16);

	if (!oneshot)
		apic_write(APIC_TMICT, clocks / APIC_DIVISOR);
}

/*
 * Setup extended LVT, AMD specific
 *
 * Software should use the LVT offsets the BIOS provides.  The offsets
 * are determined by the subsystems using it like those for MCE
 * threshold or IBS.  On K8 only offset 0 (APIC500) and MCE interrupts
 * are supported. Beginning with family 10h at least 4 offsets are
 * available.
 *
 * Since the offsets must be consistent for all cores, we keep track
 * of the LVT offsets in software and reserve the offset for the same
 * vector also to be used on other cores. An offset is freed by
 * setting the entry to APIC_EILVT_MASKED.
 *
 * If the BIOS is right, there should be no conflicts. Otherwise a
 * "[Firmware Bug]: ..." error message is generated. However, if
 * software does not properly determines the offsets, it is not
 * necessarily a BIOS bug.
 */

static atomic_t eilvt_offsets[APIC_EILVT_NR_MAX];

static inline int eilvt_entry_is_changeable(unsigned int old, unsigned int new)
{
	return (old & APIC_EILVT_MASKED)
		|| (new == APIC_EILVT_MASKED)
		|| ((new & ~APIC_EILVT_MASKED) == old);
}

static unsigned int reserve_eilvt_offset(int offset, unsigned int new)
{
	unsigned int rsvd, vector;

	if (offset >= APIC_EILVT_NR_MAX)
		return ~0;

	rsvd = atomic_read(&eilvt_offsets[offset]);
	do {
		vector = rsvd & ~APIC_EILVT_MASKED;	/* 0: unassigned */
		if (vector && !eilvt_entry_is_changeable(vector, new))
			/* may not change if vectors are different */
			return rsvd;
		rsvd = atomic_cmpxchg(&eilvt_offsets[offset], rsvd, new);
	} while (rsvd != new);

	rsvd &= ~APIC_EILVT_MASKED;
	if (rsvd && rsvd != vector)
		pr_info("LVT offset %d assigned for vector 0x%02x\n",
			offset, rsvd);

	return new;
}

/*
 * If mask=1, the LVT entry does not generate interrupts while mask=0
 * enables the vector. See also the BKDGs. Must be called with
 * preemption disabled.
 */

int setup_APIC_eilvt(u8 offset, u8 vector, u8 msg_type, u8 mask)
{
	unsigned long reg = APIC_EILVTn(offset);
	unsigned int new, old, reserved;

	new = (mask << 16) | (msg_type << 8) | vector;
	old = apic_read(reg);
	reserved = reserve_eilvt_offset(offset, new);

	if (reserved != new) {
		pr_err(FW_BUG "cpu %d, try to use APIC%lX (LVT offset %d) for "
		       "vector 0x%x, but the register is already in use for "
		       "vector 0x%x on another cpu\n",
		       smp_processor_id(), reg, offset, new, reserved);
		return -EINVAL;
	}

	if (!eilvt_entry_is_changeable(old, new)) {
		pr_err(FW_BUG "cpu %d, try to use APIC%lX (LVT offset %d) for "
		       "vector 0x%x, but the register is already in use for "
		       "vector 0x%x on this cpu\n",
		       smp_processor_id(), reg, offset, new, old);
		return -EBUSY;
	}

	apic_write(reg, new);

	return 0;
}
EXPORT_SYMBOL_GPL(setup_APIC_eilvt);

/*
 * Program the next event, relative to now
 */
static int lapic_next_event(unsigned long delta,
			    struct clock_event_device *evt)
{
	apic_write(APIC_TMICT, delta);
	return 0;
}

static int lapic_next_deadline(unsigned long delta,
			       struct clock_event_device *evt)
{
	u64 tsc;

	tsc = rdtsc();
	wrmsrl(MSR_IA32_TSC_DEADLINE, tsc + (((u64) delta) * TSC_DIVISOR));
	return 0;
}

static int lapic_timer_shutdown(struct clock_event_device *evt)
{
	unsigned int v;

	/* Lapic used as dummy for broadcast ? */
	if (evt->features & CLOCK_EVT_FEAT_DUMMY)
		return 0;

	v = apic_read(APIC_LVTT);
	v |= (APIC_LVT_MASKED | LOCAL_TIMER_VECTOR);
	apic_write(APIC_LVTT, v);
	apic_write(APIC_TMICT, 0);
	return 0;
}

static inline int
lapic_timer_set_periodic_oneshot(struct clock_event_device *evt, bool oneshot)
{
	/* Lapic used as dummy for broadcast ? */
	if (evt->features & CLOCK_EVT_FEAT_DUMMY)
		return 0;

	__setup_APIC_LVTT(lapic_timer_frequency, oneshot, 1);
	return 0;
}

static int lapic_timer_set_periodic(struct clock_event_device *evt)
{
	return lapic_timer_set_periodic_oneshot(evt, false);
}

static int lapic_timer_set_oneshot(struct clock_event_device *evt)
{
	return lapic_timer_set_periodic_oneshot(evt, true);
}

/*
 * Local APIC timer broadcast function
 */
static void lapic_timer_broadcast(const struct cpumask *mask)
{
#ifdef CONFIG_SMP
	apic->send_IPI_mask(mask, LOCAL_TIMER_VECTOR);
#endif
}


/*
 * The local apic timer can be used for any function which is CPU local.
 */
static struct clock_event_device lapic_clockevent = {
	.name				= "lapic",
	.features			= CLOCK_EVT_FEAT_PERIODIC |
					  CLOCK_EVT_FEAT_ONESHOT | CLOCK_EVT_FEAT_C3STOP
					  | CLOCK_EVT_FEAT_DUMMY,
	.shift				= 32,
	.set_state_shutdown		= lapic_timer_shutdown,
	.set_state_periodic		= lapic_timer_set_periodic,
	.set_state_oneshot		= lapic_timer_set_oneshot,
	.set_state_oneshot_stopped	= lapic_timer_shutdown,
	.set_next_event			= lapic_next_event,
	.broadcast			= lapic_timer_broadcast,
	.rating				= 100,
	.irq				= -1,
};
static DEFINE_PER_CPU(struct clock_event_device, lapic_events);

#define DEADLINE_MODEL_MATCH_FUNC(model, func)	\
	{ X86_VENDOR_INTEL, 6, model, X86_FEATURE_ANY, (unsigned long)&func }

#define DEADLINE_MODEL_MATCH_REV(model, rev)	\
	{ X86_VENDOR_INTEL, 6, model, X86_FEATURE_ANY, (unsigned long)rev }

static u32 hsx_deadline_rev(void)
{
	switch (boot_cpu_data.x86_mask) {
	case 0x02: return 0x3a; /* EP */
	case 0x04: return 0x0f; /* EX */
	}

	return ~0U;
}

static u32 bdx_deadline_rev(void)
{
	switch (boot_cpu_data.x86_mask) {
	case 0x02: return 0x00000011;
	case 0x03: return 0x0700000e;
	case 0x04: return 0x0f00000c;
	case 0x05: return 0x0e000003;
	}

	return ~0U;
}

static u32 skx_deadline_rev(void)
{
	switch (boot_cpu_data.x86_mask) {
	case 0x03: return 0x01000136;
	case 0x04: return 0x02000014;
	}

	return ~0U;
}

static const struct x86_cpu_id deadline_match[] = {
	DEADLINE_MODEL_MATCH_FUNC( INTEL_FAM6_HASWELL_X,	hsx_deadline_rev),
	DEADLINE_MODEL_MATCH_REV ( INTEL_FAM6_BROADWELL_X,	0x0b000020),
	DEADLINE_MODEL_MATCH_FUNC( INTEL_FAM6_BROADWELL_XEON_D,	bdx_deadline_rev),
	DEADLINE_MODEL_MATCH_FUNC( INTEL_FAM6_SKYLAKE_X,	skx_deadline_rev),

	DEADLINE_MODEL_MATCH_REV ( INTEL_FAM6_HASWELL_CORE,	0x22),
	DEADLINE_MODEL_MATCH_REV ( INTEL_FAM6_HASWELL_ULT,	0x20),
	DEADLINE_MODEL_MATCH_REV ( INTEL_FAM6_HASWELL_GT3E,	0x17),

	DEADLINE_MODEL_MATCH_REV ( INTEL_FAM6_BROADWELL_CORE,	0x25),
	DEADLINE_MODEL_MATCH_REV ( INTEL_FAM6_BROADWELL_GT3E,	0x17),

	DEADLINE_MODEL_MATCH_REV ( INTEL_FAM6_SKYLAKE_MOBILE,	0xb2),
	DEADLINE_MODEL_MATCH_REV ( INTEL_FAM6_SKYLAKE_DESKTOP,	0xb2),

	DEADLINE_MODEL_MATCH_REV ( INTEL_FAM6_KABYLAKE_MOBILE,	0x52),
	DEADLINE_MODEL_MATCH_REV ( INTEL_FAM6_KABYLAKE_DESKTOP,	0x52),

	{},
};

static void apic_check_deadline_errata(void)
{
	const struct x86_cpu_id *m;
	u32 rev;

	if (!boot_cpu_has(X86_FEATURE_TSC_DEADLINE_TIMER) ||
	    boot_cpu_has(X86_FEATURE_HYPERVISOR))
		return;

	m = x86_match_cpu(deadline_match);
	if (!m)
		return;

	/*
	 * Function pointers will have the MSB set due to address layout,
	 * immediate revisions will not.
	 */
	if ((long)m->driver_data < 0)
		rev = ((u32 (*)(void))(m->driver_data))();
	else
		rev = (u32)m->driver_data;

	if (boot_cpu_data.microcode >= rev)
		return;

	setup_clear_cpu_cap(X86_FEATURE_TSC_DEADLINE_TIMER);
	pr_err(FW_BUG "TSC_DEADLINE disabled due to Errata; "
	       "please update microcode to version: 0x%x (or later)\n", rev);
}

/*
 * Setup the local APIC timer for this CPU. Copy the initialized values
 * of the boot CPU and register the clock event in the framework.
 */
static void setup_APIC_timer(void)
{
	struct clock_event_device *levt = this_cpu_ptr(&lapic_events);

	if (this_cpu_has(X86_FEATURE_ARAT)) {
		lapic_clockevent.features &= ~CLOCK_EVT_FEAT_C3STOP;
		/* Make LAPIC timer preferrable over percpu HPET */
		lapic_clockevent.rating = 150;
	}

	memcpy(levt, &lapic_clockevent, sizeof(*levt));
	levt->cpumask = cpumask_of(smp_processor_id());

	if (this_cpu_has(X86_FEATURE_TSC_DEADLINE_TIMER)) {
		levt->name = "lapic-deadline";
		levt->features &= ~(CLOCK_EVT_FEAT_PERIODIC |
				    CLOCK_EVT_FEAT_DUMMY);
		levt->set_next_event = lapic_next_deadline;
		clockevents_config_and_register(levt,
						tsc_khz * (1000 / TSC_DIVISOR),
						0xF, ~0UL);
	} else
		clockevents_register_device(levt);
}

/*
 * Install the updated TSC frequency from recalibration at the TSC
 * deadline clockevent devices.
 */
static void __lapic_update_tsc_freq(void *info)
{
	struct clock_event_device *levt = this_cpu_ptr(&lapic_events);

	if (!this_cpu_has(X86_FEATURE_TSC_DEADLINE_TIMER))
		return;

	clockevents_update_freq(levt, tsc_khz * (1000 / TSC_DIVISOR));
}

void lapic_update_tsc_freq(void)
{
	/*
	 * The clockevent device's ->mult and ->shift can both be
	 * changed. In order to avoid races, schedule the frequency
	 * update code on each CPU.
	 */
	on_each_cpu(__lapic_update_tsc_freq, NULL, 0);
}

/*
 * In this functions we calibrate APIC bus clocks to the external timer.
 *
 * We want to do the calibration only once since we want to have local timer
 * irqs syncron. CPUs connected by the same APIC bus have the very same bus
 * frequency.
 *
 * This was previously done by reading the PIT/HPET and waiting for a wrap
 * around to find out, that a tick has elapsed. I have a box, where the PIT
 * readout is broken, so it never gets out of the wait loop again. This was
 * also reported by others.
 *
 * Monitoring the jiffies value is inaccurate and the clockevents
 * infrastructure allows us to do a simple substitution of the interrupt
 * handler.
 *
 * The calibration routine also uses the pm_timer when possible, as the PIT
 * happens to run way too slow (factor 2.3 on my VAIO CoreDuo, which goes
 * back to normal later in the boot process).
 */

#define LAPIC_CAL_LOOPS		(HZ/10)

static __initdata int lapic_cal_loops = -1;
static __initdata long lapic_cal_t1, lapic_cal_t2;
static __initdata unsigned long long lapic_cal_tsc1, lapic_cal_tsc2;
static __initdata unsigned long lapic_cal_pm1, lapic_cal_pm2;
static __initdata unsigned long lapic_cal_j1, lapic_cal_j2;

/*
 * Temporary interrupt handler.
 */
static void __init lapic_cal_handler(struct clock_event_device *dev)
{
	unsigned long long tsc = 0;
	long tapic = apic_read(APIC_TMCCT);
	unsigned long pm = acpi_pm_read_early();

	if (boot_cpu_has(X86_FEATURE_TSC))
		tsc = rdtsc();

	switch (lapic_cal_loops++) {
	case 0:
		lapic_cal_t1 = tapic;
		lapic_cal_tsc1 = tsc;
		lapic_cal_pm1 = pm;
		lapic_cal_j1 = jiffies;
		break;

	case LAPIC_CAL_LOOPS:
		lapic_cal_t2 = tapic;
		lapic_cal_tsc2 = tsc;
		if (pm < lapic_cal_pm1)
			pm += ACPI_PM_OVRRUN;
		lapic_cal_pm2 = pm;
		lapic_cal_j2 = jiffies;
		break;
	}
}

static int __init
calibrate_by_pmtimer(long deltapm, long *delta, long *deltatsc)
{
	const long pm_100ms = PMTMR_TICKS_PER_SEC / 10;
	const long pm_thresh = pm_100ms / 100;
	unsigned long mult;
	u64 res;

#ifndef CONFIG_X86_PM_TIMER
	return -1;
#endif

	apic_printk(APIC_VERBOSE, "... PM-Timer delta = %ld\n", deltapm);

	/* Check, if the PM timer is available */
	if (!deltapm)
		return -1;

	mult = clocksource_hz2mult(PMTMR_TICKS_PER_SEC, 22);

	if (deltapm > (pm_100ms - pm_thresh) &&
	    deltapm < (pm_100ms + pm_thresh)) {
		apic_printk(APIC_VERBOSE, "... PM-Timer result ok\n");
		return 0;
	}

	res = (((u64)deltapm) *  mult) >> 22;
	do_div(res, 1000000);
	pr_warning("APIC calibration not consistent "
		   "with PM-Timer: %ldms instead of 100ms\n",(long)res);

	/* Correct the lapic counter value */
	res = (((u64)(*delta)) * pm_100ms);
	do_div(res, deltapm);
	pr_info("APIC delta adjusted to PM-Timer: "
		"%lu (%ld)\n", (unsigned long)res, *delta);
	*delta = (long)res;

	/* Correct the tsc counter value */
	if (boot_cpu_has(X86_FEATURE_TSC)) {
		res = (((u64)(*deltatsc)) * pm_100ms);
		do_div(res, deltapm);
		apic_printk(APIC_VERBOSE, "TSC delta adjusted to "
					  "PM-Timer: %lu (%ld)\n",
					(unsigned long)res, *deltatsc);
		*deltatsc = (long)res;
	}

	return 0;
}

static int __init calibrate_APIC_clock(void)
{
	struct clock_event_device *levt = this_cpu_ptr(&lapic_events);
	void (*real_handler)(struct clock_event_device *dev);
	unsigned long deltaj;
	long delta, deltatsc;
	int pm_referenced = 0;

	/**
	 * check if lapic timer has already been calibrated by platform
	 * specific routine, such as tsc calibration code. if so, we just fill
	 * in the clockevent structure and return.
	 */

	if (boot_cpu_has(X86_FEATURE_TSC_DEADLINE_TIMER)) {
		return 0;
	} else if (lapic_timer_frequency) {
		apic_printk(APIC_VERBOSE, "lapic timer already calibrated %d\n",
				lapic_timer_frequency);
		lapic_clockevent.mult = div_sc(lapic_timer_frequency/APIC_DIVISOR,
					TICK_NSEC, lapic_clockevent.shift);
		lapic_clockevent.max_delta_ns =
			clockevent_delta2ns(0x7FFFFF, &lapic_clockevent);
		lapic_clockevent.max_delta_ticks = 0x7FFFFF;
		lapic_clockevent.min_delta_ns =
			clockevent_delta2ns(0xF, &lapic_clockevent);
		lapic_clockevent.min_delta_ticks = 0xF;
		lapic_clockevent.features &= ~CLOCK_EVT_FEAT_DUMMY;
		return 0;
	}

	apic_printk(APIC_VERBOSE, "Using local APIC timer interrupts.\n"
		    "calibrating APIC timer ...\n");

	local_irq_disable();

	/* Replace the global interrupt handler */
	real_handler = global_clock_event->event_handler;
	global_clock_event->event_handler = lapic_cal_handler;

	/*
	 * Setup the APIC counter to maximum. There is no way the lapic
	 * can underflow in the 100ms detection time frame
	 */
	__setup_APIC_LVTT(0xffffffff, 0, 0);

	/* Let the interrupts run */
	local_irq_enable();

	while (lapic_cal_loops <= LAPIC_CAL_LOOPS)
		cpu_relax();

	local_irq_disable();

	/* Restore the real event handler */
	global_clock_event->event_handler = real_handler;

	/* Build delta t1-t2 as apic timer counts down */
	delta = lapic_cal_t1 - lapic_cal_t2;
	apic_printk(APIC_VERBOSE, "... lapic delta = %ld\n", delta);

	deltatsc = (long)(lapic_cal_tsc2 - lapic_cal_tsc1);

	/* we trust the PM based calibration if possible */
	pm_referenced = !calibrate_by_pmtimer(lapic_cal_pm2 - lapic_cal_pm1,
					&delta, &deltatsc);

	/* Calculate the scaled math multiplication factor */
	lapic_clockevent.mult = div_sc(delta, TICK_NSEC * LAPIC_CAL_LOOPS,
				       lapic_clockevent.shift);
	lapic_clockevent.max_delta_ns =
		clockevent_delta2ns(0x7FFFFFFF, &lapic_clockevent);
	lapic_clockevent.max_delta_ticks = 0x7FFFFFFF;
	lapic_clockevent.min_delta_ns =
		clockevent_delta2ns(0xF, &lapic_clockevent);
	lapic_clockevent.min_delta_ticks = 0xF;

	lapic_timer_frequency = (delta * APIC_DIVISOR) / LAPIC_CAL_LOOPS;

	apic_printk(APIC_VERBOSE, "..... delta %ld\n", delta);
	apic_printk(APIC_VERBOSE, "..... mult: %u\n", lapic_clockevent.mult);
	apic_printk(APIC_VERBOSE, "..... calibration result: %u\n",
		    lapic_timer_frequency);

	if (boot_cpu_has(X86_FEATURE_TSC)) {
		apic_printk(APIC_VERBOSE, "..... CPU clock speed is "
			    "%ld.%04ld MHz.\n",
			    (deltatsc / LAPIC_CAL_LOOPS) / (1000000 / HZ),
			    (deltatsc / LAPIC_CAL_LOOPS) % (1000000 / HZ));
	}

	apic_printk(APIC_VERBOSE, "..... host bus clock speed is "
		    "%u.%04u MHz.\n",
		    lapic_timer_frequency / (1000000 / HZ),
		    lapic_timer_frequency % (1000000 / HZ));

	/*
	 * Do a sanity check on the APIC calibration result
	 */
	if (lapic_timer_frequency < (1000000 / HZ)) {
		local_irq_enable();
		pr_warning("APIC frequency too slow, disabling apic timer\n");
		return -1;
	}

	levt->features &= ~CLOCK_EVT_FEAT_DUMMY;

	/*
	 * PM timer calibration failed or not turned on
	 * so lets try APIC timer based calibration
	 */
	if (!pm_referenced) {
		apic_printk(APIC_VERBOSE, "... verify APIC timer\n");

		/*
		 * Setup the apic timer manually
		 */
		levt->event_handler = lapic_cal_handler;
		lapic_timer_set_periodic(levt);
		lapic_cal_loops = -1;

		/* Let the interrupts run */
		local_irq_enable();

		while (lapic_cal_loops <= LAPIC_CAL_LOOPS)
			cpu_relax();

		/* Stop the lapic timer */
		local_irq_disable();
		lapic_timer_shutdown(levt);

		/* Jiffies delta */
		deltaj = lapic_cal_j2 - lapic_cal_j1;
		apic_printk(APIC_VERBOSE, "... jiffies delta = %lu\n", deltaj);

		/* Check, if the jiffies result is consistent */
		if (deltaj >= LAPIC_CAL_LOOPS-2 && deltaj <= LAPIC_CAL_LOOPS+2)
			apic_printk(APIC_VERBOSE, "... jiffies result ok\n");
		else
			levt->features |= CLOCK_EVT_FEAT_DUMMY;
	}
	local_irq_enable();

	if (levt->features & CLOCK_EVT_FEAT_DUMMY) {
		pr_warning("APIC timer disabled due to verification failure\n");
			return -1;
	}

	return 0;
}

/*
 * Setup the boot APIC
 *
 * Calibrate and verify the result.
 */
void __init setup_boot_APIC_clock(void)
{
	/*
	 * The local apic timer can be disabled via the kernel
	 * commandline or from the CPU detection code. Register the lapic
	 * timer as a dummy clock event source on SMP systems, so the
	 * broadcast mechanism is used. On UP systems simply ignore it.
	 */
	if (disable_apic_timer) {
		pr_info("Disabling APIC timer\n");
		/* No broadcast on UP ! */
		if (num_possible_cpus() > 1) {
			lapic_clockevent.mult = 1;
			setup_APIC_timer();
		}
		return;
	}

	if (calibrate_APIC_clock()) {
		/* No broadcast on UP ! */
		if (num_possible_cpus() > 1)
			setup_APIC_timer();
		return;
	}

	/*
	 * If nmi_watchdog is set to IO_APIC, we need the
	 * PIT/HPET going.  Otherwise register lapic as a dummy
	 * device.
	 */
	lapic_clockevent.features &= ~CLOCK_EVT_FEAT_DUMMY;

	/* Setup the lapic or request the broadcast */
	setup_APIC_timer();
	amd_e400_c1e_apic_setup();
}

void setup_secondary_APIC_clock(void)
{
	setup_APIC_timer();
	amd_e400_c1e_apic_setup();
}

/*
 * The guts of the apic timer interrupt
 */
static void local_apic_timer_interrupt(void)
{
	struct clock_event_device *evt = this_cpu_ptr(&lapic_events);

	/*
	 * Normally we should not be here till LAPIC has been initialized but
	 * in some cases like kdump, its possible that there is a pending LAPIC
	 * timer interrupt from previous kernel's context and is delivered in
	 * new kernel the moment interrupts are enabled.
	 *
	 * Interrupts are enabled early and LAPIC is setup much later, hence
	 * its possible that when we get here evt->event_handler is NULL.
	 * Check for event_handler being NULL and discard the interrupt as
	 * spurious.
	 */
	if (!evt->event_handler) {
		pr_warning("Spurious LAPIC timer interrupt on cpu %d\n",
			   smp_processor_id());
		/* Switch it off */
		lapic_timer_shutdown(evt);
		return;
	}

	/*
	 * the NMI deadlock-detector uses this.
	 */
	inc_irq_stat(apic_timer_irqs);

	evt->event_handler(evt);
}

/*
 * Local APIC timer interrupt. This is the most natural way for doing
 * local interrupts, but local timer interrupts can be emulated by
 * broadcast interrupts too. [in case the hw doesn't support APIC timers]
 *
 * [ if a single-CPU system runs an SMP kernel then we call the local
 *   interrupt as well. Thus we cannot inline the local irq ... ]
 */
__visible void __irq_entry smp_apic_timer_interrupt(struct pt_regs *regs)
{
	struct pt_regs *old_regs = set_irq_regs(regs);

	/*
	 * NOTE! We'd better ACK the irq immediately,
	 * because timer handling can be slow.
	 *
	 * update_process_times() expects us to have done irq_enter().
	 * Besides, if we don't timer interrupts ignore the global
	 * interrupt lock, which is the WrongThing (tm) to do.
	 */
	entering_ack_irq();
	trace_local_timer_entry(LOCAL_TIMER_VECTOR);
	local_apic_timer_interrupt();
	trace_local_timer_exit(LOCAL_TIMER_VECTOR);
	exiting_irq();

	set_irq_regs(old_regs);
}

int setup_profiling_timer(unsigned int multiplier)
{
	return -EINVAL;
}

/*
 * Local APIC start and shutdown
 */

/**
 * clear_local_APIC - shutdown the local APIC
 *
 * This is called, when a CPU is disabled and before rebooting, so the state of
 * the local APIC has no dangling leftovers. Also used to cleanout any BIOS
 * leftovers during boot.
 */
void clear_local_APIC(void)
{
	int maxlvt;
	u32 v;

	/* APIC hasn't been mapped yet */
	if (!x2apic_mode && !apic_phys)
		return;

	maxlvt = lapic_get_maxlvt();
	/*
	 * Masking an LVT entry can trigger a local APIC error
	 * if the vector is zero. Mask LVTERR first to prevent this.
	 */
	if (maxlvt >= 3) {
		v = ERROR_APIC_VECTOR; /* any non-zero vector will do */
		apic_write(APIC_LVTERR, v | APIC_LVT_MASKED);
	}
	/*
	 * Careful: we have to set masks only first to deassert
	 * any level-triggered sources.
	 */
	v = apic_read(APIC_LVTT);
	apic_write(APIC_LVTT, v | APIC_LVT_MASKED);
	v = apic_read(APIC_LVT0);
	apic_write(APIC_LVT0, v | APIC_LVT_MASKED);
	v = apic_read(APIC_LVT1);
	apic_write(APIC_LVT1, v | APIC_LVT_MASKED);
	if (maxlvt >= 4) {
		v = apic_read(APIC_LVTPC);
		apic_write(APIC_LVTPC, v | APIC_LVT_MASKED);
	}

	/* lets not touch this if we didn't frob it */
#ifdef CONFIG_X86_THERMAL_VECTOR
	if (maxlvt >= 5) {
		v = apic_read(APIC_LVTTHMR);
		apic_write(APIC_LVTTHMR, v | APIC_LVT_MASKED);
	}
#endif
#ifdef CONFIG_X86_MCE_INTEL
	if (maxlvt >= 6) {
		v = apic_read(APIC_LVTCMCI);
		if (!(v & APIC_LVT_MASKED))
			apic_write(APIC_LVTCMCI, v | APIC_LVT_MASKED);
	}
#endif

	/*
	 * Clean APIC state for other OSs:
	 */
	apic_write(APIC_LVTT, APIC_LVT_MASKED);
	apic_write(APIC_LVT0, APIC_LVT_MASKED);
	apic_write(APIC_LVT1, APIC_LVT_MASKED);
	if (maxlvt >= 3)
		apic_write(APIC_LVTERR, APIC_LVT_MASKED);
	if (maxlvt >= 4)
		apic_write(APIC_LVTPC, APIC_LVT_MASKED);

	/* Integrated APIC (!82489DX) ? */
	if (lapic_is_integrated()) {
		if (maxlvt > 3)
			/* Clear ESR due to Pentium errata 3AP and 11AP */
			apic_write(APIC_ESR, 0);
		apic_read(APIC_ESR);
	}
}

/**
 * disable_local_APIC - clear and disable the local APIC
 */
void disable_local_APIC(void)
{
	unsigned int value;

	/* APIC hasn't been mapped yet */
	if (!x2apic_mode && !apic_phys)
		return;

	clear_local_APIC();

	/*
	 * Disable APIC (implies clearing of registers
	 * for 82489DX!).
	 */
	value = apic_read(APIC_SPIV);
	value &= ~APIC_SPIV_APIC_ENABLED;
	apic_write(APIC_SPIV, value);

#ifdef CONFIG_X86_32
	/*
	 * When LAPIC was disabled by the BIOS and enabled by the kernel,
	 * restore the disabled state.
	 */
	if (enabled_via_apicbase) {
		unsigned int l, h;

		rdmsr(MSR_IA32_APICBASE, l, h);
		l &= ~MSR_IA32_APICBASE_ENABLE;
		wrmsr(MSR_IA32_APICBASE, l, h);
	}
#endif
}

/*
 * If Linux enabled the LAPIC against the BIOS default disable it down before
 * re-entering the BIOS on shutdown.  Otherwise the BIOS may get confused and
 * not power-off.  Additionally clear all LVT entries before disable_local_APIC
 * for the case where Linux didn't enable the LAPIC.
 */
void lapic_shutdown(void)
{
	unsigned long flags;

	if (!boot_cpu_has(X86_FEATURE_APIC) && !apic_from_smp_config())
		return;

	local_irq_save(flags);

#ifdef CONFIG_X86_32
	if (!enabled_via_apicbase)
		clear_local_APIC();
	else
#endif
		disable_local_APIC();


	local_irq_restore(flags);
}

/**
 * sync_Arb_IDs - synchronize APIC bus arbitration IDs
 */
void __init sync_Arb_IDs(void)
{
	/*
	 * Unsupported on P4 - see Intel Dev. Manual Vol. 3, Ch. 8.6.1 And not
	 * needed on AMD.
	 */
	if (modern_apic() || boot_cpu_data.x86_vendor == X86_VENDOR_AMD)
		return;

	/*
	 * Wait for idle.
	 */
	apic_wait_icr_idle();

	apic_printk(APIC_DEBUG, "Synchronizing Arb IDs.\n");
	apic_write(APIC_ICR, APIC_DEST_ALLINC |
			APIC_INT_LEVELTRIG | APIC_DM_INIT);
}

enum apic_intr_mode_id apic_intr_mode;

static int __init apic_intr_mode_select(void)
<<<<<<< HEAD
=======
{
	/* Check kernel option */
	if (disable_apic) {
		pr_info("APIC disabled via kernel command line\n");
		return APIC_PIC;
	}

	/* Check BIOS */
#ifdef CONFIG_X86_64
	/* On 64-bit, the APIC must be integrated, Check local APIC only */
	if (!boot_cpu_has(X86_FEATURE_APIC)) {
		disable_apic = 1;
		pr_info("APIC disabled by BIOS\n");
		return APIC_PIC;
	}
#else
	/* On 32-bit, the APIC may be integrated APIC or 82489DX */

	/* Neither 82489DX nor integrated APIC ? */
	if (!boot_cpu_has(X86_FEATURE_APIC) && !smp_found_config) {
		disable_apic = 1;
		return APIC_PIC;
	}

	/* If the BIOS pretends there is an integrated APIC ? */
	if (!boot_cpu_has(X86_FEATURE_APIC) &&
		APIC_INTEGRATED(boot_cpu_apic_version)) {
		disable_apic = 1;
		pr_err(FW_BUG "Local APIC %d not detected, force emulation\n",
				       boot_cpu_physical_apicid);
		return APIC_PIC;
	}
#endif

	/* Check MP table or ACPI MADT configuration */
	if (!smp_found_config) {
		disable_ioapic_support();
		if (!acpi_lapic) {
			pr_info("APIC: ACPI MADT or MP tables are not detected\n");
			return APIC_VIRTUAL_WIRE_NO_CONFIG;
		}
		return APIC_VIRTUAL_WIRE;
	}

#ifdef CONFIG_SMP
	/* If SMP should be disabled, then really disable it! */
	if (!setup_max_cpus) {
		pr_info("APIC: SMP mode deactivated\n");
		return APIC_SYMMETRIC_IO_NO_ROUTING;
	}

	if (read_apic_id() != boot_cpu_physical_apicid) {
		panic("Boot APIC ID in local APIC unexpected (%d vs %d)",
		     read_apic_id(), boot_cpu_physical_apicid);
		/* Or can we switch back to PIC here? */
	}
#endif

	return APIC_SYMMETRIC_IO;
}

/*
 * An initial setup of the virtual wire mode.
 */
void __init init_bsp_APIC(void)
>>>>>>> 5fa4ec9c
{
	/* Check kernel option */
	if (disable_apic) {
		pr_info("APIC disabled via kernel command line\n");
		return APIC_PIC;
	}

	/* Check BIOS */
#ifdef CONFIG_X86_64
	/* On 64-bit, the APIC must be integrated, Check local APIC only */
	if (!boot_cpu_has(X86_FEATURE_APIC)) {
		disable_apic = 1;
		pr_info("APIC disabled by BIOS\n");
		return APIC_PIC;
	}
#else
	/* On 32-bit, the APIC may be integrated APIC or 82489DX */

	/* Neither 82489DX nor integrated APIC ? */
	if (!boot_cpu_has(X86_FEATURE_APIC) && !smp_found_config) {
		disable_apic = 1;
		return APIC_PIC;
	}

	/* If the BIOS pretends there is an integrated APIC ? */
	if (!boot_cpu_has(X86_FEATURE_APIC) &&
		APIC_INTEGRATED(boot_cpu_apic_version)) {
		disable_apic = 1;
		pr_err(FW_BUG "Local APIC %d not detected, force emulation\n",
				       boot_cpu_physical_apicid);
		return APIC_PIC;
	}
#endif

	/* Check MP table or ACPI MADT configuration */
	if (!smp_found_config) {
		disable_ioapic_support();
		if (!acpi_lapic) {
			pr_info("APIC: ACPI MADT or MP tables are not detected\n");
			return APIC_VIRTUAL_WIRE_NO_CONFIG;
		}
		return APIC_VIRTUAL_WIRE;
	}

#ifdef CONFIG_SMP
	/* If SMP should be disabled, then really disable it! */
	if (!setup_max_cpus) {
		pr_info("APIC: SMP mode deactivated\n");
		return APIC_SYMMETRIC_IO_NO_ROUTING;
	}

	if (read_apic_id() != boot_cpu_physical_apicid) {
		panic("Boot APIC ID in local APIC unexpected (%d vs %d)",
		     read_apic_id(), boot_cpu_physical_apicid);
		/* Or can we switch back to PIC here? */
	}
#endif

	return APIC_SYMMETRIC_IO;
}

/* Init the interrupt delivery mode for the BSP */
void __init apic_intr_mode_init(void)
{
	bool upmode = IS_ENABLED(CONFIG_UP_LATE_INIT);

	apic_intr_mode = apic_intr_mode_select();

	switch (apic_intr_mode) {
	case APIC_PIC:
		pr_info("APIC: Keep in PIC mode(8259)\n");
		return;
	case APIC_VIRTUAL_WIRE:
		pr_info("APIC: Switch to virtual wire mode setup\n");
		default_setup_apic_routing();
		break;
	case APIC_VIRTUAL_WIRE_NO_CONFIG:
		pr_info("APIC: Switch to virtual wire mode setup with no configuration\n");
		upmode = true;
		default_setup_apic_routing();
		break;
	case APIC_SYMMETRIC_IO:
		pr_info("APIC: Switch to symmetric I/O mode setup\n");
		default_setup_apic_routing();
		break;
	case APIC_SYMMETRIC_IO_NO_ROUTING:
		pr_info("APIC: Switch to symmetric I/O mode setup in no SMP routine\n");
		break;
	}

	apic_bsp_setup(upmode);
}

/* Init the interrupt delivery mode for the BSP */
void __init apic_intr_mode_init(void)
{
	bool upmode = IS_ENABLED(CONFIG_UP_LATE_INIT);

	apic_intr_mode = apic_intr_mode_select();

	switch (apic_intr_mode) {
	case APIC_PIC:
		pr_info("APIC: Keep in PIC mode(8259)\n");
		return;
	case APIC_VIRTUAL_WIRE:
		pr_info("APIC: Switch to virtual wire mode setup\n");
		default_setup_apic_routing();
		break;
	case APIC_VIRTUAL_WIRE_NO_CONFIG:
		pr_info("APIC: Switch to virtual wire mode setup with no configuration\n");
		upmode = true;
		default_setup_apic_routing();
		break;
	case APIC_SYMMETRIC_IO:
		pr_info("APIC: Switch to symmetric I/O mode setup\n");
		default_setup_apic_routing();
		break;
	case APIC_SYMMETRIC_IO_NO_ROUTING:
		pr_info("APIC: Switch to symmetric I/O mode setup in no SMP routine\n");
		break;
	}

	apic_bsp_setup(upmode);
}

static void lapic_setup_esr(void)
{
	unsigned int oldvalue, value, maxlvt;

	if (!lapic_is_integrated()) {
		pr_info("No ESR for 82489DX.\n");
		return;
	}

	if (apic->disable_esr) {
		/*
		 * Something untraceable is creating bad interrupts on
		 * secondary quads ... for the moment, just leave the
		 * ESR disabled - we can't do anything useful with the
		 * errors anyway - mbligh
		 */
		pr_info("Leaving ESR disabled.\n");
		return;
	}

	maxlvt = lapic_get_maxlvt();
	if (maxlvt > 3)		/* Due to the Pentium erratum 3AP. */
		apic_write(APIC_ESR, 0);
	oldvalue = apic_read(APIC_ESR);

	/* enables sending errors */
	value = ERROR_APIC_VECTOR;
	apic_write(APIC_LVTERR, value);

	/*
	 * spec says clear errors after enabling vector.
	 */
	if (maxlvt > 3)
		apic_write(APIC_ESR, 0);
	value = apic_read(APIC_ESR);
	if (value != oldvalue)
		apic_printk(APIC_VERBOSE, "ESR value before enabling "
			"vector: 0x%08x  after: 0x%08x\n",
			oldvalue, value);
}

/**
 * setup_local_APIC - setup the local APIC
 *
 * Used to setup local APIC while initializing BSP or bringing up APs.
 * Always called with preemption disabled.
 */
void setup_local_APIC(void)
{
	int cpu = smp_processor_id();
	unsigned int value, queued;
	int i, j, acked = 0;
	unsigned long long tsc = 0, ntsc;
	long long max_loops = cpu_khz ? cpu_khz : 1000000;

	if (boot_cpu_has(X86_FEATURE_TSC))
		tsc = rdtsc();

	if (disable_apic) {
		disable_ioapic_support();
		return;
	}

#ifdef CONFIG_X86_32
	/* Pound the ESR really hard over the head with a big hammer - mbligh */
	if (lapic_is_integrated() && apic->disable_esr) {
		apic_write(APIC_ESR, 0);
		apic_write(APIC_ESR, 0);
		apic_write(APIC_ESR, 0);
		apic_write(APIC_ESR, 0);
	}
#endif
	perf_events_lapic_init();

	/*
	 * Double-check whether this APIC is really registered.
	 * This is meaningless in clustered apic mode, so we skip it.
	 */
	BUG_ON(!apic->apic_id_registered());

	/*
	 * Intel recommends to set DFR, LDR and TPR before enabling
	 * an APIC.  See e.g. "AP-388 82489DX User's Manual" (Intel
	 * document number 292116).  So here it goes...
	 */
	apic->init_apic_ldr();

#ifdef CONFIG_X86_32
	/*
	 * APIC LDR is initialized.  If logical_apicid mapping was
	 * initialized during get_smp_config(), make sure it matches the
	 * actual value.
	 */
	i = early_per_cpu(x86_cpu_to_logical_apicid, cpu);
	WARN_ON(i != BAD_APICID && i != logical_smp_processor_id());
	/* always use the value from LDR */
	early_per_cpu(x86_cpu_to_logical_apicid, cpu) =
		logical_smp_processor_id();
#endif

	/*
	 * Set Task Priority to 'accept all'. We never change this
	 * later on.
	 */
	value = apic_read(APIC_TASKPRI);
	value &= ~APIC_TPRI_MASK;
	apic_write(APIC_TASKPRI, value);

	/*
	 * After a crash, we no longer service the interrupts and a pending
	 * interrupt from previous kernel might still have ISR bit set.
	 *
	 * Most probably by now CPU has serviced that pending interrupt and
	 * it might not have done the ack_APIC_irq() because it thought,
	 * interrupt came from i8259 as ExtInt. LAPIC did not get EOI so it
	 * does not clear the ISR bit and cpu thinks it has already serivced
	 * the interrupt. Hence a vector might get locked. It was noticed
	 * for timer irq (vector 0x31). Issue an extra EOI to clear ISR.
	 */
	do {
		queued = 0;
		for (i = APIC_ISR_NR - 1; i >= 0; i--)
			queued |= apic_read(APIC_IRR + i*0x10);

		for (i = APIC_ISR_NR - 1; i >= 0; i--) {
			value = apic_read(APIC_ISR + i*0x10);
			for (j = 31; j >= 0; j--) {
				if (value & (1<<j)) {
					ack_APIC_irq();
					acked++;
				}
			}
		}
		if (acked > 256) {
			printk(KERN_ERR "LAPIC pending interrupts after %d EOI\n",
			       acked);
			break;
		}
		if (queued) {
			if (boot_cpu_has(X86_FEATURE_TSC) && cpu_khz) {
				ntsc = rdtsc();
				max_loops = (cpu_khz << 10) - (ntsc - tsc);
			} else
				max_loops--;
		}
	} while (queued && max_loops > 0);
	WARN_ON(max_loops <= 0);

	/*
	 * Now that we are all set up, enable the APIC
	 */
	value = apic_read(APIC_SPIV);
	value &= ~APIC_VECTOR_MASK;
	/*
	 * Enable APIC
	 */
	value |= APIC_SPIV_APIC_ENABLED;

#ifdef CONFIG_X86_32
	/*
	 * Some unknown Intel IO/APIC (or APIC) errata is biting us with
	 * certain networking cards. If high frequency interrupts are
	 * happening on a particular IOAPIC pin, plus the IOAPIC routing
	 * entry is masked/unmasked at a high rate as well then sooner or
	 * later IOAPIC line gets 'stuck', no more interrupts are received
	 * from the device. If focus CPU is disabled then the hang goes
	 * away, oh well :-(
	 *
	 * [ This bug can be reproduced easily with a level-triggered
	 *   PCI Ne2000 networking cards and PII/PIII processors, dual
	 *   BX chipset. ]
	 */
	/*
	 * Actually disabling the focus CPU check just makes the hang less
	 * frequent as it makes the interrupt distributon model be more
	 * like LRU than MRU (the short-term load is more even across CPUs).
	 */

	/*
	 * - enable focus processor (bit==0)
	 * - 64bit mode always use processor focus
	 *   so no need to set it
	 */
	value &= ~APIC_SPIV_FOCUS_DISABLED;
#endif

	/*
	 * Set spurious IRQ vector
	 */
	value |= SPURIOUS_APIC_VECTOR;
	apic_write(APIC_SPIV, value);

	/*
	 * Set up LVT0, LVT1:
	 *
	 * set up through-local-APIC on the boot CPU's LINT0. This is not
	 * strictly necessary in pure symmetric-IO mode, but sometimes
	 * we delegate interrupts to the 8259A.
	 */
	/*
	 * TODO: set up through-local-APIC from through-I/O-APIC? --macro
	 */
	value = apic_read(APIC_LVT0) & APIC_LVT_MASKED;
	if (!cpu && (pic_mode || !value)) {
		value = APIC_DM_EXTINT;
		apic_printk(APIC_VERBOSE, "enabled ExtINT on CPU#%d\n", cpu);
	} else {
		value = APIC_DM_EXTINT | APIC_LVT_MASKED;
		apic_printk(APIC_VERBOSE, "masked ExtINT on CPU#%d\n", cpu);
	}
	apic_write(APIC_LVT0, value);

	/*
	 * Only the BSP sees the LINT1 NMI signal by default. This can be
	 * modified by apic_extnmi= boot option.
	 */
	if ((!cpu && apic_extnmi != APIC_EXTNMI_NONE) ||
	    apic_extnmi == APIC_EXTNMI_ALL)
		value = APIC_DM_NMI;
	else
		value = APIC_DM_NMI | APIC_LVT_MASKED;

	/* Is 82489DX ? */
	if (!lapic_is_integrated())
		value |= APIC_LVT_LEVEL_TRIGGER;
	apic_write(APIC_LVT1, value);

#ifdef CONFIG_X86_MCE_INTEL
	/* Recheck CMCI information after local APIC is up on CPU #0 */
	if (!cpu)
		cmci_recheck();
#endif
}

static void end_local_APIC_setup(void)
{
	lapic_setup_esr();

#ifdef CONFIG_X86_32
	{
		unsigned int value;
		/* Disable the local apic timer */
		value = apic_read(APIC_LVTT);
		value |= (APIC_LVT_MASKED | LOCAL_TIMER_VECTOR);
		apic_write(APIC_LVTT, value);
	}
#endif

	apic_pm_activate();
}

/*
 * APIC setup function for application processors. Called from smpboot.c
 */
void apic_ap_setup(void)
{
	setup_local_APIC();
	end_local_APIC_setup();
}

#ifdef CONFIG_X86_X2APIC
int x2apic_mode;

enum {
	X2APIC_OFF,
	X2APIC_ON,
	X2APIC_DISABLED,
};
static int x2apic_state;

static void __x2apic_disable(void)
{
	u64 msr;

	if (!boot_cpu_has(X86_FEATURE_APIC))
		return;

	rdmsrl(MSR_IA32_APICBASE, msr);
	if (!(msr & X2APIC_ENABLE))
		return;
	/* Disable xapic and x2apic first and then reenable xapic mode */
	wrmsrl(MSR_IA32_APICBASE, msr & ~(X2APIC_ENABLE | XAPIC_ENABLE));
	wrmsrl(MSR_IA32_APICBASE, msr & ~X2APIC_ENABLE);
	printk_once(KERN_INFO "x2apic disabled\n");
}

static void __x2apic_enable(void)
{
	u64 msr;

	rdmsrl(MSR_IA32_APICBASE, msr);
	if (msr & X2APIC_ENABLE)
		return;
	wrmsrl(MSR_IA32_APICBASE, msr | X2APIC_ENABLE);
	printk_once(KERN_INFO "x2apic enabled\n");
}

static int __init setup_nox2apic(char *str)
{
	if (x2apic_enabled()) {
		int apicid = native_apic_msr_read(APIC_ID);

		if (apicid >= 255) {
			pr_warning("Apicid: %08x, cannot enforce nox2apic\n",
				   apicid);
			return 0;
		}
		pr_warning("x2apic already enabled.\n");
		__x2apic_disable();
	}
	setup_clear_cpu_cap(X86_FEATURE_X2APIC);
	x2apic_state = X2APIC_DISABLED;
	x2apic_mode = 0;
	return 0;
}
early_param("nox2apic", setup_nox2apic);

/* Called from cpu_init() to enable x2apic on (secondary) cpus */
void x2apic_setup(void)
{
	/*
	 * If x2apic is not in ON state, disable it if already enabled
	 * from BIOS.
	 */
	if (x2apic_state != X2APIC_ON) {
		__x2apic_disable();
		return;
	}
	__x2apic_enable();
}

static __init void x2apic_disable(void)
{
	u32 x2apic_id, state = x2apic_state;

	x2apic_mode = 0;
	x2apic_state = X2APIC_DISABLED;

	if (state != X2APIC_ON)
		return;

	x2apic_id = read_apic_id();
	if (x2apic_id >= 255)
		panic("Cannot disable x2apic, id: %08x\n", x2apic_id);

	__x2apic_disable();
	register_lapic_address(mp_lapic_addr);
}

static __init void x2apic_enable(void)
{
	if (x2apic_state != X2APIC_OFF)
		return;

	x2apic_mode = 1;
	x2apic_state = X2APIC_ON;
	__x2apic_enable();
}

static __init void try_to_enable_x2apic(int remap_mode)
{
	if (x2apic_state == X2APIC_DISABLED)
		return;

	if (remap_mode != IRQ_REMAP_X2APIC_MODE) {
		/* IR is required if there is APIC ID > 255 even when running
		 * under KVM
		 */
		if (max_physical_apicid > 255 ||
		    !x86_init.hyper.x2apic_available()) {
			pr_info("x2apic: IRQ remapping doesn't support X2APIC mode\n");
			x2apic_disable();
			return;
		}

		/*
		 * without IR all CPUs can be addressed by IOAPIC/MSI
		 * only in physical mode
		 */
		x2apic_phys = 1;
	}
	x2apic_enable();
}

void __init check_x2apic(void)
{
	if (x2apic_enabled()) {
		pr_info("x2apic: enabled by BIOS, switching to x2apic ops\n");
		x2apic_mode = 1;
		x2apic_state = X2APIC_ON;
	} else if (!boot_cpu_has(X86_FEATURE_X2APIC)) {
		x2apic_state = X2APIC_DISABLED;
	}
}
#else /* CONFIG_X86_X2APIC */
static int __init validate_x2apic(void)
{
	if (!apic_is_x2apic_enabled())
		return 0;
	/*
	 * Checkme: Can we simply turn off x2apic here instead of panic?
	 */
	panic("BIOS has enabled x2apic but kernel doesn't support x2apic, please disable x2apic in BIOS.\n");
}
early_initcall(validate_x2apic);

static inline void try_to_enable_x2apic(int remap_mode) { }
static inline void __x2apic_enable(void) { }
#endif /* !CONFIG_X86_X2APIC */

void __init enable_IR_x2apic(void)
{
	unsigned long flags;
	int ret, ir_stat;

	if (skip_ioapic_setup) {
		pr_info("Not enabling interrupt remapping due to skipped IO-APIC setup\n");
		return;
	}

	ir_stat = irq_remapping_prepare();
	if (ir_stat < 0 && !x2apic_supported())
		return;

	ret = save_ioapic_entries();
	if (ret) {
		pr_info("Saving IO-APIC state failed: %d\n", ret);
		return;
	}

	local_irq_save(flags);
	legacy_pic->mask_all();
	mask_ioapic_entries();

	/* If irq_remapping_prepare() succeeded, try to enable it */
	if (ir_stat >= 0)
		ir_stat = irq_remapping_enable();
	/* ir_stat contains the remap mode or an error code */
	try_to_enable_x2apic(ir_stat);

	if (ir_stat < 0)
		restore_ioapic_entries();
	legacy_pic->restore_mask();
	local_irq_restore(flags);
}

#ifdef CONFIG_X86_64
/*
 * Detect and enable local APICs on non-SMP boards.
 * Original code written by Keir Fraser.
 * On AMD64 we trust the BIOS - if it says no APIC it is likely
 * not correctly set up (usually the APIC timer won't work etc.)
 */
static int __init detect_init_APIC(void)
{
	if (!boot_cpu_has(X86_FEATURE_APIC)) {
		pr_info("No local APIC present\n");
		return -1;
	}

	mp_lapic_addr = APIC_DEFAULT_PHYS_BASE;
	return 0;
}
#else

static int __init apic_verify(void)
{
	u32 features, h, l;

	/*
	 * The APIC feature bit should now be enabled
	 * in `cpuid'
	 */
	features = cpuid_edx(1);
	if (!(features & (1 << X86_FEATURE_APIC))) {
		pr_warning("Could not enable APIC!\n");
		return -1;
	}
	set_cpu_cap(&boot_cpu_data, X86_FEATURE_APIC);
	mp_lapic_addr = APIC_DEFAULT_PHYS_BASE;

	/* The BIOS may have set up the APIC at some other address */
	if (boot_cpu_data.x86 >= 6) {
		rdmsr(MSR_IA32_APICBASE, l, h);
		if (l & MSR_IA32_APICBASE_ENABLE)
			mp_lapic_addr = l & MSR_IA32_APICBASE_BASE;
	}

	pr_info("Found and enabled local APIC!\n");
	return 0;
}

int __init apic_force_enable(unsigned long addr)
{
	u32 h, l;

	if (disable_apic)
		return -1;

	/*
	 * Some BIOSes disable the local APIC in the APIC_BASE
	 * MSR. This can only be done in software for Intel P6 or later
	 * and AMD K7 (Model > 1) or later.
	 */
	if (boot_cpu_data.x86 >= 6) {
		rdmsr(MSR_IA32_APICBASE, l, h);
		if (!(l & MSR_IA32_APICBASE_ENABLE)) {
			pr_info("Local APIC disabled by BIOS -- reenabling.\n");
			l &= ~MSR_IA32_APICBASE_BASE;
			l |= MSR_IA32_APICBASE_ENABLE | addr;
			wrmsr(MSR_IA32_APICBASE, l, h);
			enabled_via_apicbase = 1;
		}
	}
	return apic_verify();
}

/*
 * Detect and initialize APIC
 */
static int __init detect_init_APIC(void)
{
	/* Disabled by kernel option? */
	if (disable_apic)
		return -1;

	switch (boot_cpu_data.x86_vendor) {
	case X86_VENDOR_AMD:
		if ((boot_cpu_data.x86 == 6 && boot_cpu_data.x86_model > 1) ||
		    (boot_cpu_data.x86 >= 15))
			break;
		goto no_apic;
	case X86_VENDOR_INTEL:
		if (boot_cpu_data.x86 == 6 || boot_cpu_data.x86 == 15 ||
		    (boot_cpu_data.x86 == 5 && boot_cpu_has(X86_FEATURE_APIC)))
			break;
		goto no_apic;
	default:
		goto no_apic;
	}

	if (!boot_cpu_has(X86_FEATURE_APIC)) {
		/*
		 * Over-ride BIOS and try to enable the local APIC only if
		 * "lapic" specified.
		 */
		if (!force_enable_local_apic) {
			pr_info("Local APIC disabled by BIOS -- "
				"you can enable it with \"lapic\"\n");
			return -1;
		}
		if (apic_force_enable(APIC_DEFAULT_PHYS_BASE))
			return -1;
	} else {
		if (apic_verify())
			return -1;
	}

	apic_pm_activate();

	return 0;

no_apic:
	pr_info("No local APIC present or hardware disabled\n");
	return -1;
}
#endif

/**
 * init_apic_mappings - initialize APIC mappings
 */
void __init init_apic_mappings(void)
{
	unsigned int new_apicid;

	apic_check_deadline_errata();

	if (x2apic_mode) {
		boot_cpu_physical_apicid = read_apic_id();
		return;
	}

	/* If no local APIC can be found return early */
	if (!smp_found_config && detect_init_APIC()) {
		/* lets NOP'ify apic operations */
		pr_info("APIC: disable apic facility\n");
		apic_disable();
	} else {
		apic_phys = mp_lapic_addr;

		/*
		 * If the system has ACPI MADT tables or MP info, the LAPIC
		 * address is already registered.
		 */
		if (!acpi_lapic && !smp_found_config)
			register_lapic_address(apic_phys);
	}

	/*
	 * Fetch the APIC ID of the BSP in case we have a
	 * default configuration (or the MP table is broken).
	 */
	new_apicid = read_apic_id();
	if (boot_cpu_physical_apicid != new_apicid) {
		boot_cpu_physical_apicid = new_apicid;
		/*
		 * yeah -- we lie about apic_version
		 * in case if apic was disabled via boot option
		 * but it's not a problem for SMP compiled kernel
		 * since apic_intr_mode_select is prepared for such
		 * a case and disable smp mode
		 */
		boot_cpu_apic_version = GET_APIC_VERSION(apic_read(APIC_LVR));
	}
}

void __init register_lapic_address(unsigned long address)
{
	mp_lapic_addr = address;

	if (!x2apic_mode) {
		set_fixmap_nocache(FIX_APIC_BASE, address);
		apic_printk(APIC_VERBOSE, "mapped APIC to %16lx (%16lx)\n",
			    APIC_BASE, address);
	}
	if (boot_cpu_physical_apicid == -1U) {
		boot_cpu_physical_apicid  = read_apic_id();
		boot_cpu_apic_version = GET_APIC_VERSION(apic_read(APIC_LVR));
	}
}

/*
 * Local APIC interrupts
 */

/*
 * This interrupt should _never_ happen with our APIC/SMP architecture
 */
__visible void __irq_entry smp_spurious_interrupt(struct pt_regs *regs)
{
	u8 vector = ~regs->orig_ax;
	u32 v;

	entering_irq();
	trace_spurious_apic_entry(vector);

	/*
	 * Check if this really is a spurious interrupt and ACK it
	 * if it is a vectored one.  Just in case...
	 * Spurious interrupts should not be ACKed.
	 */
	v = apic_read(APIC_ISR + ((vector & ~0x1f) >> 1));
	if (v & (1 << (vector & 0x1f)))
		ack_APIC_irq();

	inc_irq_stat(irq_spurious_count);

	/* see sw-dev-man vol 3, chapter 7.4.13.5 */
	pr_info("spurious APIC interrupt through vector %02x on CPU#%d, "
		"should never happen.\n", vector, smp_processor_id());

	trace_spurious_apic_exit(vector);
	exiting_irq();
}

/*
 * This interrupt should never happen with our APIC/SMP architecture
 */
__visible void __irq_entry smp_error_interrupt(struct pt_regs *regs)
{
	static const char * const error_interrupt_reason[] = {
		"Send CS error",		/* APIC Error Bit 0 */
		"Receive CS error",		/* APIC Error Bit 1 */
		"Send accept error",		/* APIC Error Bit 2 */
		"Receive accept error",		/* APIC Error Bit 3 */
		"Redirectable IPI",		/* APIC Error Bit 4 */
		"Send illegal vector",		/* APIC Error Bit 5 */
		"Received illegal vector",	/* APIC Error Bit 6 */
		"Illegal register address",	/* APIC Error Bit 7 */
	};
	u32 v, i = 0;

	entering_irq();
	trace_error_apic_entry(ERROR_APIC_VECTOR);

	/* First tickle the hardware, only then report what went on. -- REW */
	if (lapic_get_maxlvt() > 3)	/* Due to the Pentium erratum 3AP. */
		apic_write(APIC_ESR, 0);
	v = apic_read(APIC_ESR);
	ack_APIC_irq();
	atomic_inc(&irq_err_count);

	apic_printk(APIC_DEBUG, KERN_DEBUG "APIC error on CPU%d: %02x",
		    smp_processor_id(), v);

	v &= 0xff;
	while (v) {
		if (v & 0x1)
			apic_printk(APIC_DEBUG, KERN_CONT " : %s", error_interrupt_reason[i]);
		i++;
		v >>= 1;
	}

	apic_printk(APIC_DEBUG, KERN_CONT "\n");

	trace_error_apic_exit(ERROR_APIC_VECTOR);
	exiting_irq();
}

/**
 * connect_bsp_APIC - attach the APIC to the interrupt system
 */
static void __init connect_bsp_APIC(void)
{
#ifdef CONFIG_X86_32
	if (pic_mode) {
		/*
		 * Do not trust the local APIC being empty at bootup.
		 */
		clear_local_APIC();
		/*
		 * PIC mode, enable APIC mode in the IMCR, i.e.  connect BSP's
		 * local APIC to INT and NMI lines.
		 */
		apic_printk(APIC_VERBOSE, "leaving PIC mode, "
				"enabling APIC mode.\n");
		imcr_pic_to_apic();
	}
#endif
}

/**
 * disconnect_bsp_APIC - detach the APIC from the interrupt system
 * @virt_wire_setup:	indicates, whether virtual wire mode is selected
 *
 * Virtual wire mode is necessary to deliver legacy interrupts even when the
 * APIC is disabled.
 */
void disconnect_bsp_APIC(int virt_wire_setup)
{
	unsigned int value;

#ifdef CONFIG_X86_32
	if (pic_mode) {
		/*
		 * Put the board back into PIC mode (has an effect only on
		 * certain older boards).  Note that APIC interrupts, including
		 * IPIs, won't work beyond this point!  The only exception are
		 * INIT IPIs.
		 */
		apic_printk(APIC_VERBOSE, "disabling APIC mode, "
				"entering PIC mode.\n");
		imcr_apic_to_pic();
		return;
	}
#endif

	/* Go back to Virtual Wire compatibility mode */

	/* For the spurious interrupt use vector F, and enable it */
	value = apic_read(APIC_SPIV);
	value &= ~APIC_VECTOR_MASK;
	value |= APIC_SPIV_APIC_ENABLED;
	value |= 0xf;
	apic_write(APIC_SPIV, value);

	if (!virt_wire_setup) {
		/*
		 * For LVT0 make it edge triggered, active high,
		 * external and enabled
		 */
		value = apic_read(APIC_LVT0);
		value &= ~(APIC_MODE_MASK | APIC_SEND_PENDING |
			APIC_INPUT_POLARITY | APIC_LVT_REMOTE_IRR |
			APIC_LVT_LEVEL_TRIGGER | APIC_LVT_MASKED);
		value |= APIC_LVT_REMOTE_IRR | APIC_SEND_PENDING;
		value = SET_APIC_DELIVERY_MODE(value, APIC_MODE_EXTINT);
		apic_write(APIC_LVT0, value);
	} else {
		/* Disable LVT0 */
		apic_write(APIC_LVT0, APIC_LVT_MASKED);
	}

	/*
	 * For LVT1 make it edge triggered, active high,
	 * nmi and enabled
	 */
	value = apic_read(APIC_LVT1);
	value &= ~(APIC_MODE_MASK | APIC_SEND_PENDING |
			APIC_INPUT_POLARITY | APIC_LVT_REMOTE_IRR |
			APIC_LVT_LEVEL_TRIGGER | APIC_LVT_MASKED);
	value |= APIC_LVT_REMOTE_IRR | APIC_SEND_PENDING;
	value = SET_APIC_DELIVERY_MODE(value, APIC_MODE_NMI);
	apic_write(APIC_LVT1, value);
}

/*
 * The number of allocated logical CPU IDs. Since logical CPU IDs are allocated
 * contiguously, it equals to current allocated max logical CPU ID plus 1.
 * All allocated CPU IDs should be in the [0, nr_logical_cpuids) range,
 * so the maximum of nr_logical_cpuids is nr_cpu_ids.
 *
 * NOTE: Reserve 0 for BSP.
 */
static int nr_logical_cpuids = 1;

/*
 * Used to store mapping between logical CPU IDs and APIC IDs.
 */
static int cpuid_to_apicid[] = {
	[0 ... NR_CPUS - 1] = -1,
};

/*
 * Should use this API to allocate logical CPU IDs to keep nr_logical_cpuids
 * and cpuid_to_apicid[] synchronized.
 */
static int allocate_logical_cpuid(int apicid)
{
	int i;

	/*
	 * cpuid <-> apicid mapping is persistent, so when a cpu is up,
	 * check if the kernel has allocated a cpuid for it.
	 */
	for (i = 0; i < nr_logical_cpuids; i++) {
		if (cpuid_to_apicid[i] == apicid)
			return i;
	}

	/* Allocate a new cpuid. */
	if (nr_logical_cpuids >= nr_cpu_ids) {
		WARN_ONCE(1, "APIC: NR_CPUS/possible_cpus limit of %u reached. "
			     "Processor %d/0x%x and the rest are ignored.\n",
			     nr_cpu_ids, nr_logical_cpuids, apicid);
		return -EINVAL;
	}

	cpuid_to_apicid[nr_logical_cpuids] = apicid;
	return nr_logical_cpuids++;
}

int generic_processor_info(int apicid, int version)
{
	int cpu, max = nr_cpu_ids;
	bool boot_cpu_detected = physid_isset(boot_cpu_physical_apicid,
				phys_cpu_present_map);

	/*
	 * boot_cpu_physical_apicid is designed to have the apicid
	 * returned by read_apic_id(), i.e, the apicid of the
	 * currently booting-up processor. However, on some platforms,
	 * it is temporarily modified by the apicid reported as BSP
	 * through MP table. Concretely:
	 *
	 * - arch/x86/kernel/mpparse.c: MP_processor_info()
	 * - arch/x86/mm/amdtopology.c: amd_numa_init()
	 *
	 * This function is executed with the modified
	 * boot_cpu_physical_apicid. So, disabled_cpu_apicid kernel
	 * parameter doesn't work to disable APs on kdump 2nd kernel.
	 *
	 * Since fixing handling of boot_cpu_physical_apicid requires
	 * another discussion and tests on each platform, we leave it
	 * for now and here we use read_apic_id() directly in this
	 * function, generic_processor_info().
	 */
	if (disabled_cpu_apicid != BAD_APICID &&
	    disabled_cpu_apicid != read_apic_id() &&
	    disabled_cpu_apicid == apicid) {
		int thiscpu = num_processors + disabled_cpus;

		pr_warning("APIC: Disabling requested cpu."
			   " Processor %d/0x%x ignored.\n",
			   thiscpu, apicid);

		disabled_cpus++;
		return -ENODEV;
	}

	/*
	 * If boot cpu has not been detected yet, then only allow upto
	 * nr_cpu_ids - 1 processors and keep one slot free for boot cpu
	 */
	if (!boot_cpu_detected && num_processors >= nr_cpu_ids - 1 &&
	    apicid != boot_cpu_physical_apicid) {
		int thiscpu = max + disabled_cpus - 1;

		pr_warning(
			"APIC: NR_CPUS/possible_cpus limit of %i almost"
			" reached. Keeping one slot for boot cpu."
			"  Processor %d/0x%x ignored.\n", max, thiscpu, apicid);

		disabled_cpus++;
		return -ENODEV;
	}

	if (num_processors >= nr_cpu_ids) {
		int thiscpu = max + disabled_cpus;

		pr_warning("APIC: NR_CPUS/possible_cpus limit of %i "
			   "reached. Processor %d/0x%x ignored.\n",
			   max, thiscpu, apicid);

		disabled_cpus++;
		return -EINVAL;
	}

	if (apicid == boot_cpu_physical_apicid) {
		/*
		 * x86_bios_cpu_apicid is required to have processors listed
		 * in same order as logical cpu numbers. Hence the first
		 * entry is BSP, and so on.
		 * boot_cpu_init() already hold bit 0 in cpu_present_mask
		 * for BSP.
		 */
		cpu = 0;

		/* Logical cpuid 0 is reserved for BSP. */
		cpuid_to_apicid[0] = apicid;
	} else {
		cpu = allocate_logical_cpuid(apicid);
		if (cpu < 0) {
			disabled_cpus++;
			return -EINVAL;
		}
	}

	/*
	 * Validate version
	 */
	if (version == 0x0) {
		pr_warning("BIOS bug: APIC version is 0 for CPU %d/0x%x, fixing up to 0x10\n",
			   cpu, apicid);
		version = 0x10;
	}

	if (version != boot_cpu_apic_version) {
		pr_warning("BIOS bug: APIC version mismatch, boot CPU: %x, CPU %d: version %x\n",
			boot_cpu_apic_version, cpu, version);
	}

	if (apicid > max_physical_apicid)
		max_physical_apicid = apicid;

#if defined(CONFIG_SMP) || defined(CONFIG_X86_64)
	early_per_cpu(x86_cpu_to_apicid, cpu) = apicid;
	early_per_cpu(x86_bios_cpu_apicid, cpu) = apicid;
#endif
#ifdef CONFIG_X86_32
	early_per_cpu(x86_cpu_to_logical_apicid, cpu) =
		apic->x86_32_early_logical_apicid(cpu);
#endif
	set_cpu_possible(cpu, true);
	physid_set(apicid, phys_cpu_present_map);
	set_cpu_present(cpu, true);
	num_processors++;

	return cpu;
}

int hard_smp_processor_id(void)
{
	return read_apic_id();
}

/*
 * Override the generic EOI implementation with an optimized version.
 * Only called during early boot when only one CPU is active and with
 * interrupts disabled, so we know this does not race with actual APIC driver
 * use.
 */
void __init apic_set_eoi_write(void (*eoi_write)(u32 reg, u32 v))
{
	struct apic **drv;

	for (drv = __apicdrivers; drv < __apicdrivers_end; drv++) {
		/* Should happen once for each apic */
		WARN_ON((*drv)->eoi_write == eoi_write);
		(*drv)->native_eoi_write = (*drv)->eoi_write;
		(*drv)->eoi_write = eoi_write;
	}
}

static void __init apic_bsp_up_setup(void)
{
#ifdef CONFIG_X86_64
	apic_write(APIC_ID, apic->set_apic_id(boot_cpu_physical_apicid));
#else
	/*
	 * Hack: In case of kdump, after a crash, kernel might be booting
	 * on a cpu with non-zero lapic id. But boot_cpu_physical_apicid
	 * might be zero if read from MP tables. Get it from LAPIC.
	 */
# ifdef CONFIG_CRASH_DUMP
	boot_cpu_physical_apicid = read_apic_id();
# endif
#endif
	physid_set_mask_of_physid(boot_cpu_physical_apicid, &phys_cpu_present_map);
}

/**
 * apic_bsp_setup - Setup function for local apic and io-apic
 * @upmode:		Force UP mode (for APIC_init_uniprocessor)
 *
 * Returns:
 * apic_id of BSP APIC
 */
void __init apic_bsp_setup(bool upmode)
{
	connect_bsp_APIC();
	if (upmode)
		apic_bsp_up_setup();
	setup_local_APIC();

	enable_IO_APIC();
	end_local_APIC_setup();
	irq_remap_enable_fault_handling();
	setup_IO_APIC();
}

#ifdef CONFIG_UP_LATE_INIT
void __init up_late_init(void)
{
	if (apic_intr_mode == APIC_PIC)
		return;

	/* Setup local timer */
	x86_init.timers.setup_percpu_clockev();
}
#endif

/*
 * Power management
 */
#ifdef CONFIG_PM

static struct {
	/*
	 * 'active' is true if the local APIC was enabled by us and
	 * not the BIOS; this signifies that we are also responsible
	 * for disabling it before entering apm/acpi suspend
	 */
	int active;
	/* r/w apic fields */
	unsigned int apic_id;
	unsigned int apic_taskpri;
	unsigned int apic_ldr;
	unsigned int apic_dfr;
	unsigned int apic_spiv;
	unsigned int apic_lvtt;
	unsigned int apic_lvtpc;
	unsigned int apic_lvt0;
	unsigned int apic_lvt1;
	unsigned int apic_lvterr;
	unsigned int apic_tmict;
	unsigned int apic_tdcr;
	unsigned int apic_thmr;
	unsigned int apic_cmci;
} apic_pm_state;

static int lapic_suspend(void)
{
	unsigned long flags;
	int maxlvt;

	if (!apic_pm_state.active)
		return 0;

	maxlvt = lapic_get_maxlvt();

	apic_pm_state.apic_id = apic_read(APIC_ID);
	apic_pm_state.apic_taskpri = apic_read(APIC_TASKPRI);
	apic_pm_state.apic_ldr = apic_read(APIC_LDR);
	apic_pm_state.apic_dfr = apic_read(APIC_DFR);
	apic_pm_state.apic_spiv = apic_read(APIC_SPIV);
	apic_pm_state.apic_lvtt = apic_read(APIC_LVTT);
	if (maxlvt >= 4)
		apic_pm_state.apic_lvtpc = apic_read(APIC_LVTPC);
	apic_pm_state.apic_lvt0 = apic_read(APIC_LVT0);
	apic_pm_state.apic_lvt1 = apic_read(APIC_LVT1);
	apic_pm_state.apic_lvterr = apic_read(APIC_LVTERR);
	apic_pm_state.apic_tmict = apic_read(APIC_TMICT);
	apic_pm_state.apic_tdcr = apic_read(APIC_TDCR);
#ifdef CONFIG_X86_THERMAL_VECTOR
	if (maxlvt >= 5)
		apic_pm_state.apic_thmr = apic_read(APIC_LVTTHMR);
#endif
#ifdef CONFIG_X86_MCE_INTEL
	if (maxlvt >= 6)
		apic_pm_state.apic_cmci = apic_read(APIC_LVTCMCI);
#endif

	local_irq_save(flags);
	disable_local_APIC();

	irq_remapping_disable();

	local_irq_restore(flags);
	return 0;
}

static void lapic_resume(void)
{
	unsigned int l, h;
	unsigned long flags;
	int maxlvt;

	if (!apic_pm_state.active)
		return;

	local_irq_save(flags);

	/*
	 * IO-APIC and PIC have their own resume routines.
	 * We just mask them here to make sure the interrupt
	 * subsystem is completely quiet while we enable x2apic
	 * and interrupt-remapping.
	 */
	mask_ioapic_entries();
	legacy_pic->mask_all();

	if (x2apic_mode) {
		__x2apic_enable();
	} else {
		/*
		 * Make sure the APICBASE points to the right address
		 *
		 * FIXME! This will be wrong if we ever support suspend on
		 * SMP! We'll need to do this as part of the CPU restore!
		 */
		if (boot_cpu_data.x86 >= 6) {
			rdmsr(MSR_IA32_APICBASE, l, h);
			l &= ~MSR_IA32_APICBASE_BASE;
			l |= MSR_IA32_APICBASE_ENABLE | mp_lapic_addr;
			wrmsr(MSR_IA32_APICBASE, l, h);
		}
	}

	maxlvt = lapic_get_maxlvt();
	apic_write(APIC_LVTERR, ERROR_APIC_VECTOR | APIC_LVT_MASKED);
	apic_write(APIC_ID, apic_pm_state.apic_id);
	apic_write(APIC_DFR, apic_pm_state.apic_dfr);
	apic_write(APIC_LDR, apic_pm_state.apic_ldr);
	apic_write(APIC_TASKPRI, apic_pm_state.apic_taskpri);
	apic_write(APIC_SPIV, apic_pm_state.apic_spiv);
	apic_write(APIC_LVT0, apic_pm_state.apic_lvt0);
	apic_write(APIC_LVT1, apic_pm_state.apic_lvt1);
#ifdef CONFIG_X86_THERMAL_VECTOR
	if (maxlvt >= 5)
		apic_write(APIC_LVTTHMR, apic_pm_state.apic_thmr);
#endif
#ifdef CONFIG_X86_MCE_INTEL
	if (maxlvt >= 6)
		apic_write(APIC_LVTCMCI, apic_pm_state.apic_cmci);
#endif
	if (maxlvt >= 4)
		apic_write(APIC_LVTPC, apic_pm_state.apic_lvtpc);
	apic_write(APIC_LVTT, apic_pm_state.apic_lvtt);
	apic_write(APIC_TDCR, apic_pm_state.apic_tdcr);
	apic_write(APIC_TMICT, apic_pm_state.apic_tmict);
	apic_write(APIC_ESR, 0);
	apic_read(APIC_ESR);
	apic_write(APIC_LVTERR, apic_pm_state.apic_lvterr);
	apic_write(APIC_ESR, 0);
	apic_read(APIC_ESR);

	irq_remapping_reenable(x2apic_mode);

	local_irq_restore(flags);
}

/*
 * This device has no shutdown method - fully functioning local APICs
 * are needed on every CPU up until machine_halt/restart/poweroff.
 */

static struct syscore_ops lapic_syscore_ops = {
	.resume		= lapic_resume,
	.suspend	= lapic_suspend,
};

static void apic_pm_activate(void)
{
	apic_pm_state.active = 1;
}

static int __init init_lapic_sysfs(void)
{
	/* XXX: remove suspend/resume procs if !apic_pm_state.active? */
	if (boot_cpu_has(X86_FEATURE_APIC))
		register_syscore_ops(&lapic_syscore_ops);

	return 0;
}

/* local apic needs to resume before other devices access its registers. */
core_initcall(init_lapic_sysfs);

#else	/* CONFIG_PM */

static void apic_pm_activate(void) { }

#endif	/* CONFIG_PM */

#ifdef CONFIG_X86_64

static int multi_checked;
static int multi;

static int set_multi(const struct dmi_system_id *d)
{
	if (multi)
		return 0;
	pr_info("APIC: %s detected, Multi Chassis\n", d->ident);
	multi = 1;
	return 0;
}

static const struct dmi_system_id multi_dmi_table[] = {
	{
		.callback = set_multi,
		.ident = "IBM System Summit2",
		.matches = {
			DMI_MATCH(DMI_SYS_VENDOR, "IBM"),
			DMI_MATCH(DMI_PRODUCT_NAME, "Summit2"),
		},
	},
	{}
};

static void dmi_check_multi(void)
{
	if (multi_checked)
		return;

	dmi_check_system(multi_dmi_table);
	multi_checked = 1;
}

/*
 * apic_is_clustered_box() -- Check if we can expect good TSC
 *
 * Thus far, the major user of this is IBM's Summit2 series:
 * Clustered boxes may have unsynced TSC problems if they are
 * multi-chassis.
 * Use DMI to check them
 */
int apic_is_clustered_box(void)
{
	dmi_check_multi();
	return multi;
}
#endif

/*
 * APIC command line parameters
 */
static int __init setup_disableapic(char *arg)
{
	disable_apic = 1;
	setup_clear_cpu_cap(X86_FEATURE_APIC);
	return 0;
}
early_param("disableapic", setup_disableapic);

/* same as disableapic, for compatibility */
static int __init setup_nolapic(char *arg)
{
	return setup_disableapic(arg);
}
early_param("nolapic", setup_nolapic);

static int __init parse_lapic_timer_c2_ok(char *arg)
{
	local_apic_timer_c2_ok = 1;
	return 0;
}
early_param("lapic_timer_c2_ok", parse_lapic_timer_c2_ok);

static int __init parse_disable_apic_timer(char *arg)
{
	disable_apic_timer = 1;
	return 0;
}
early_param("noapictimer", parse_disable_apic_timer);

static int __init parse_nolapic_timer(char *arg)
{
	disable_apic_timer = 1;
	return 0;
}
early_param("nolapic_timer", parse_nolapic_timer);

static int __init apic_set_verbosity(char *arg)
{
	if (!arg)  {
#ifdef CONFIG_X86_64
		skip_ioapic_setup = 0;
		return 0;
#endif
		return -EINVAL;
	}

	if (strcmp("debug", arg) == 0)
		apic_verbosity = APIC_DEBUG;
	else if (strcmp("verbose", arg) == 0)
		apic_verbosity = APIC_VERBOSE;
#ifdef CONFIG_X86_64
	else {
		pr_warning("APIC Verbosity level %s not recognised"
			" use apic=verbose or apic=debug\n", arg);
		return -EINVAL;
	}
#endif

	return 0;
}
early_param("apic", apic_set_verbosity);

static int __init lapic_insert_resource(void)
{
	if (!apic_phys)
		return -1;

	/* Put local APIC into the resource map. */
	lapic_resource.start = apic_phys;
	lapic_resource.end = lapic_resource.start + PAGE_SIZE - 1;
	insert_resource(&iomem_resource, &lapic_resource);

	return 0;
}

/*
 * need call insert after e820__reserve_resources()
 * that is using request_resource
 */
late_initcall(lapic_insert_resource);

static int __init apic_set_disabled_cpu_apicid(char *arg)
{
	if (!arg || !get_option(&arg, &disabled_cpu_apicid))
		return -EINVAL;

	return 0;
}
early_param("disable_cpu_apicid", apic_set_disabled_cpu_apicid);

static int __init apic_set_extnmi(char *arg)
{
	if (!arg)
		return -EINVAL;

	if (!strncmp("all", arg, 3))
		apic_extnmi = APIC_EXTNMI_ALL;
	else if (!strncmp("none", arg, 4))
		apic_extnmi = APIC_EXTNMI_NONE;
	else if (!strncmp("bsp", arg, 3))
		apic_extnmi = APIC_EXTNMI_BSP;
	else {
		pr_warn("Unknown external NMI delivery mode `%s' ignored\n", arg);
		return -EINVAL;
	}

	return 0;
}
early_param("apic_extnmi", apic_set_extnmi);<|MERGE_RESOLUTION|>--- conflicted
+++ resolved
@@ -1225,8 +1225,6 @@
 enum apic_intr_mode_id apic_intr_mode;
 
 static int __init apic_intr_mode_select(void)
-<<<<<<< HEAD
-=======
 {
 	/* Check kernel option */
 	if (disable_apic) {
@@ -1292,98 +1290,49 @@
  * An initial setup of the virtual wire mode.
  */
 void __init init_bsp_APIC(void)
->>>>>>> 5fa4ec9c
-{
-	/* Check kernel option */
-	if (disable_apic) {
-		pr_info("APIC disabled via kernel command line\n");
-		return APIC_PIC;
-	}
-
-	/* Check BIOS */
-#ifdef CONFIG_X86_64
-	/* On 64-bit, the APIC must be integrated, Check local APIC only */
-	if (!boot_cpu_has(X86_FEATURE_APIC)) {
-		disable_apic = 1;
-		pr_info("APIC disabled by BIOS\n");
-		return APIC_PIC;
-	}
-#else
-	/* On 32-bit, the APIC may be integrated APIC or 82489DX */
-
-	/* Neither 82489DX nor integrated APIC ? */
-	if (!boot_cpu_has(X86_FEATURE_APIC) && !smp_found_config) {
-		disable_apic = 1;
-		return APIC_PIC;
-	}
-
-	/* If the BIOS pretends there is an integrated APIC ? */
-	if (!boot_cpu_has(X86_FEATURE_APIC) &&
-		APIC_INTEGRATED(boot_cpu_apic_version)) {
-		disable_apic = 1;
-		pr_err(FW_BUG "Local APIC %d not detected, force emulation\n",
-				       boot_cpu_physical_apicid);
-		return APIC_PIC;
-	}
-#endif
-
-	/* Check MP table or ACPI MADT configuration */
-	if (!smp_found_config) {
-		disable_ioapic_support();
-		if (!acpi_lapic) {
-			pr_info("APIC: ACPI MADT or MP tables are not detected\n");
-			return APIC_VIRTUAL_WIRE_NO_CONFIG;
-		}
-		return APIC_VIRTUAL_WIRE;
-	}
-
-#ifdef CONFIG_SMP
-	/* If SMP should be disabled, then really disable it! */
-	if (!setup_max_cpus) {
-		pr_info("APIC: SMP mode deactivated\n");
-		return APIC_SYMMETRIC_IO_NO_ROUTING;
-	}
-
-	if (read_apic_id() != boot_cpu_physical_apicid) {
-		panic("Boot APIC ID in local APIC unexpected (%d vs %d)",
-		     read_apic_id(), boot_cpu_physical_apicid);
-		/* Or can we switch back to PIC here? */
-	}
-#endif
-
-	return APIC_SYMMETRIC_IO;
-}
-
-/* Init the interrupt delivery mode for the BSP */
-void __init apic_intr_mode_init(void)
-{
-	bool upmode = IS_ENABLED(CONFIG_UP_LATE_INIT);
-
-	apic_intr_mode = apic_intr_mode_select();
-
-	switch (apic_intr_mode) {
-	case APIC_PIC:
-		pr_info("APIC: Keep in PIC mode(8259)\n");
-		return;
-	case APIC_VIRTUAL_WIRE:
-		pr_info("APIC: Switch to virtual wire mode setup\n");
-		default_setup_apic_routing();
-		break;
-	case APIC_VIRTUAL_WIRE_NO_CONFIG:
-		pr_info("APIC: Switch to virtual wire mode setup with no configuration\n");
-		upmode = true;
-		default_setup_apic_routing();
-		break;
-	case APIC_SYMMETRIC_IO:
-		pr_info("APIC: Switch to symmetric I/O mode setup\n");
-		default_setup_apic_routing();
-		break;
-	case APIC_SYMMETRIC_IO_NO_ROUTING:
-		pr_info("APIC: Switch to symmetric I/O mode setup in no SMP routine\n");
-		break;
-	}
-
-	apic_bsp_setup(upmode);
+{
+	unsigned int value;
+
+	/*
+	 * Don't do the setup now if we have a SMP BIOS as the
+	 * through-I/O-APIC virtual wire mode might be active.
+	 */
+	if (smp_found_config || !boot_cpu_has(X86_FEATURE_APIC))
+		return;
+
+	/*
+	 * Do not trust the local APIC being empty at bootup.
+	 */
+	clear_local_APIC();
+
+	/*
+	 * Enable APIC.
+	 */
+	value = apic_read(APIC_SPIV);
+	value &= ~APIC_VECTOR_MASK;
+	value |= APIC_SPIV_APIC_ENABLED;
+
+#ifdef CONFIG_X86_32
+	/* This bit is reserved on P4/Xeon and should be cleared */
+	if ((boot_cpu_data.x86_vendor == X86_VENDOR_INTEL) &&
+	    (boot_cpu_data.x86 == 15))
+		value &= ~APIC_SPIV_FOCUS_DISABLED;
+	else
+#endif
+		value |= APIC_SPIV_FOCUS_DISABLED;
+	value |= SPURIOUS_APIC_VECTOR;
+	apic_write(APIC_SPIV, value);
+
+	/*
+	 * Set up the virtual wire mode.
+	 */
+	apic_write(APIC_LVT0, APIC_DM_EXTINT);
+	value = APIC_DM_NMI;
+	if (!lapic_is_integrated())		/* 82489DX */
+		value |= APIC_LVT_LEVEL_TRIGGER;
+	if (apic_extnmi == APIC_EXTNMI_NONE)
+		value |= APIC_LVT_MASKED;
+	apic_write(APIC_LVT1, value);
 }
 
 /* Init the interrupt delivery mode for the BSP */
