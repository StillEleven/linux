--- conflicted
+++ resolved
@@ -235,13 +235,9 @@
 	regs->pc = pc;
 	regs->r1 = usp;
 	regs->pt_mode = 0;
-<<<<<<< HEAD
-	regs->msr |= MSR_UMS;
-=======
 #ifdef CONFIG_MMU
 	regs->msr |= MSR_UMS;
 #endif
->>>>>>> 22763c5c
 }
 
 #ifdef CONFIG_MMU
