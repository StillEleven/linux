/*
 * Definitions for talking to the Open Firmware PROM on
 * Power Macintosh computers.
 *
 * Copyright (C) 1996-2005 Paul Mackerras.
 *
 * Updates for PPC64 by Peter Bergner & David Engebretsen, IBM Corp.
 *
 * This program is free software; you can redistribute it and/or
 * modify it under the terms of the GNU General Public License
 * as published by the Free Software Foundation; either version
 * 2 of the License, or (at your option) any later version.
 */

#include <linux/of.h>	/* linux/of.h gets to determine #include ordering */

#ifndef _ASM_MICROBLAZE_PROM_H
#define _ASM_MICROBLAZE_PROM_H
#ifdef __KERNEL__
#ifndef __ASSEMBLY__

#include <linux/types.h>
#include <linux/of_fdt.h>
#include <linux/proc_fs.h>
#include <linux/platform_device.h>
#include <asm/irq.h>
#include <asm/atomic.h>

#define HAVE_ARCH_DEVTREE_FIXUPS

/* Other Prototypes */
extern int early_uartlite_console(void);

#ifdef CONFIG_PCI
/*
 * PCI <-> OF matching functions
 * (XXX should these be here?)
 */
struct pci_bus;
struct pci_dev;
extern int pci_device_from_OF_node(struct device_node *node,
					u8 *bus, u8 *devfn);
extern struct device_node *pci_busdev_to_OF_node(struct pci_bus *bus,
							int devfn);
extern struct device_node *pci_device_to_OF_node(struct pci_dev *dev);
extern void pci_create_OF_bus_map(void);
#endif
<<<<<<< HEAD

extern struct resource *request_OF_resource(struct device_node *node,
				int index, const char *name_postfix);
extern int release_OF_resource(struct device_node *node, int index);
=======
>>>>>>> e40152ee

/*
 * OF address retreival & translation
 */

/* Translate an OF address block into a CPU physical address
 */
extern u64 of_translate_address(struct device_node *np, const u32 *addr);

/* Extract an address from a device, returns the region size and
 * the address space flags too. The PCI version uses a BAR number
 * instead of an absolute index
 */
extern const u32 *of_get_address(struct device_node *dev, int index,
			u64 *size, unsigned int *flags);
extern const u32 *of_get_pci_address(struct device_node *dev, int bar_no,
			u64 *size, unsigned int *flags);

/* Get an address as a resource. Note that if your address is
 * a PIO address, the conversion will fail if the physical address
 * can't be internally converted to an IO token with
 * pci_address_to_pio(), that is because it's either called to early
 * or it can't be matched to any host bridge IO space
 */
extern int of_address_to_resource(struct device_node *dev, int index,
				struct resource *r);
extern int of_pci_address_to_resource(struct device_node *dev, int bar,
				struct resource *r);

/* Parse the ibm,dma-window property of an OF node into the busno, phys and
 * size parameters.
 */
void of_parse_dma_window(struct device_node *dn, const void *dma_window_prop,
		unsigned long *busno, unsigned long *phys, unsigned long *size);

extern void kdump_move_device_tree(void);

/* CPU OF node matching */
struct device_node *of_get_cpu_node(int cpu, unsigned int *thread);

/* Get the MAC address */
extern const void *of_get_mac_address(struct device_node *np);

/*
 * OF interrupt mapping
 */

/* This structure is returned when an interrupt is mapped. The controller
 * field needs to be put() after use
 */

#define OF_MAX_IRQ_SPEC		4 /* We handle specifiers of at most 4 cells */

struct of_irq {
	struct device_node *controller; /* Interrupt controller node */
	u32 size; /* Specifier size */
	u32 specifier[OF_MAX_IRQ_SPEC]; /* Specifier copy */
};

/**
 * of_irq_map_init - Initialize the irq remapper
 * @flags:	flags defining workarounds to enable
 *
 * Some machines have bugs in the device-tree which require certain workarounds
 * to be applied. Call this before any interrupt mapping attempts to enable
 * those workarounds.
 */
#define OF_IMAP_OLDWORLD_MAC	0x00000001
#define OF_IMAP_NO_PHANDLE	0x00000002

extern void of_irq_map_init(unsigned int flags);

/**
 * of_irq_map_raw - Low level interrupt tree parsing
 * @parent:	the device interrupt parent
 * @intspec:	interrupt specifier ("interrupts" property of the device)
 * @ointsize:	size of the passed in interrupt specifier
 * @addr:	address specifier (start of "reg" property of the device)
 * @out_irq:	structure of_irq filled by this function
 *
 * Returns 0 on success and a negative number on error
 *
 * This function is a low-level interrupt tree walking function. It
 * can be used to do a partial walk with synthetized reg and interrupts
 * properties, for example when resolving PCI interrupts when no device
 * node exist for the parent.
 *
 */

extern int of_irq_map_raw(struct device_node *parent, const u32 *intspec,
			u32 ointsize, const u32 *addr,
			struct of_irq *out_irq);

/**
 * of_irq_map_one - Resolve an interrupt for a device
 * @device:	the device whose interrupt is to be resolved
 * @index:	index of the interrupt to resolve
 * @out_irq:	structure of_irq filled by this function
 *
 * This function resolves an interrupt, walking the tree, for a given
 * device-tree node. It's the high level pendant to of_irq_map_raw().
 * It also implements the workarounds for OldWolrd Macs.
 */
extern int of_irq_map_one(struct device_node *device, int index,
			struct of_irq *out_irq);

/**
 * of_irq_map_pci - Resolve the interrupt for a PCI device
 * @pdev:	the device whose interrupt is to be resolved
 * @out_irq:	structure of_irq filled by this function
 *
 * This function resolves the PCI interrupt for a given PCI device. If a
 * device-node exists for a given pci_dev, it will use normal OF tree
 * walking. If not, it will implement standard swizzling and walk up the
 * PCI tree until an device-node is found, at which point it will finish
 * resolving using the OF tree walking.
 */
struct pci_dev;
extern int of_irq_map_pci(struct pci_dev *pdev, struct of_irq *out_irq);

extern int of_irq_to_resource(struct device_node *dev, int index,
			struct resource *r);

/**
 * of_iomap - Maps the memory mapped IO for a given device_node
 * @device:	the device whose io range will be mapped
 * @index:	index of the io range
 *
 * Returns a pointer to the mapped memory
 */
extern void __iomem *of_iomap(struct device_node *device, int index);

#endif /* __ASSEMBLY__ */
#endif /* __KERNEL__ */
#endif /* _ASM_MICROBLAZE_PROM_H */<|MERGE_RESOLUTION|>--- conflicted
+++ resolved
@@ -45,13 +45,6 @@
 extern struct device_node *pci_device_to_OF_node(struct pci_dev *dev);
 extern void pci_create_OF_bus_map(void);
 #endif
-<<<<<<< HEAD
-
-extern struct resource *request_OF_resource(struct device_node *node,
-				int index, const char *name_postfix);
-extern int release_OF_resource(struct device_node *node, int index);
-=======
->>>>>>> e40152ee
 
 /*
  * OF address retreival & translation
