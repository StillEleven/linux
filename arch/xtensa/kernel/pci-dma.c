/*
 * DMA coherent memory allocation.
 *
 * This program is free software; you can redistribute  it and/or modify it
 * under  the terms of  the GNU General  Public License as published by the
 * Free Software Foundation;  either version 2 of the  License, or (at your
 * option) any later version.
 *
 * Copyright (C) 2002 - 2005 Tensilica Inc.
 * Copyright (C) 2015 Cadence Design Systems Inc.
 *
 * Based on version for i386.
 *
 * Chris Zankel <chris@zankel.net>
 * Joe Taylor <joe@tensilica.com, joetylr@yahoo.com>
 */

#include <linux/dma-contiguous.h>
#include <linux/gfp.h>
#include <linux/highmem.h>
#include <linux/mm.h>
#include <linux/module.h>
#include <linux/pci.h>
#include <linux/string.h>
#include <linux/types.h>
#include <asm/cacheflush.h>
#include <asm/io.h>

void dma_cache_sync(struct device *dev, void *vaddr, size_t size,
		    enum dma_data_direction dir)
{
	switch (dir) {
	case DMA_BIDIRECTIONAL:
		__flush_invalidate_dcache_range((unsigned long)vaddr, size);
		break;

	case DMA_FROM_DEVICE:
		__invalidate_dcache_range((unsigned long)vaddr, size);
		break;

	case DMA_TO_DEVICE:
		__flush_dcache_range((unsigned long)vaddr, size);
		break;

	case DMA_NONE:
		BUG();
		break;
	}
}
EXPORT_SYMBOL(dma_cache_sync);

static void do_cache_op(dma_addr_t dma_handle, size_t size,
			void (*fn)(unsigned long, unsigned long))
{
	unsigned long off = dma_handle & (PAGE_SIZE - 1);
	unsigned long pfn = PFN_DOWN(dma_handle);
	struct page *page = pfn_to_page(pfn);

	if (!PageHighMem(page))
		fn((unsigned long)bus_to_virt(dma_handle), size);
	else
		while (size > 0) {
			size_t sz = min_t(size_t, size, PAGE_SIZE - off);
			void *vaddr = kmap_atomic(page);

			fn((unsigned long)vaddr + off, sz);
			kunmap_atomic(vaddr);
			off = 0;
			++page;
			size -= sz;
		}
}

static void xtensa_sync_single_for_cpu(struct device *dev,
				       dma_addr_t dma_handle, size_t size,
				       enum dma_data_direction dir)
{
	switch (dir) {
	case DMA_BIDIRECTIONAL:
	case DMA_FROM_DEVICE:
		do_cache_op(dma_handle, size, __invalidate_dcache_range);
		break;

	case DMA_NONE:
		BUG();
		break;

	default:
		break;
	}
}

static void xtensa_sync_single_for_device(struct device *dev,
					  dma_addr_t dma_handle, size_t size,
					  enum dma_data_direction dir)
{
	switch (dir) {
	case DMA_BIDIRECTIONAL:
	case DMA_TO_DEVICE:
		if (XCHAL_DCACHE_IS_WRITEBACK)
			do_cache_op(dma_handle, size, __flush_dcache_range);
		break;

	case DMA_NONE:
		BUG();
		break;

	default:
		break;
	}
}

static void xtensa_sync_sg_for_cpu(struct device *dev,
				   struct scatterlist *sg, int nents,
				   enum dma_data_direction dir)
{
	struct scatterlist *s;
	int i;

	for_each_sg(sg, s, nents, i) {
		xtensa_sync_single_for_cpu(dev, sg_dma_address(s),
					   sg_dma_len(s), dir);
	}
}

static void xtensa_sync_sg_for_device(struct device *dev,
				      struct scatterlist *sg, int nents,
				      enum dma_data_direction dir)
{
	struct scatterlist *s;
	int i;

	for_each_sg(sg, s, nents, i) {
		xtensa_sync_single_for_device(dev, sg_dma_address(s),
					      sg_dma_len(s), dir);
	}
}

/*
 * Note: We assume that the full memory space is always mapped to 'kseg'
 *	 Otherwise we have to use page attributes (not implemented).
 */

static void *xtensa_dma_alloc(struct device *dev, size_t size,
			      dma_addr_t *handle, gfp_t flag,
			      unsigned long attrs)
{
	unsigned long ret;
	unsigned long uncached = 0;
	unsigned long count = PAGE_ALIGN(size) >> PAGE_SHIFT;
	struct page *page = NULL;

	/* ignore region speicifiers */

	flag &= ~(__GFP_DMA | __GFP_HIGHMEM);

	if (dev == NULL || (dev->coherent_dma_mask < 0xffffffff))
		flag |= GFP_DMA;

	if (gfpflags_allow_blocking(flag))
<<<<<<< HEAD
		page = dma_alloc_from_contiguous(dev, count, get_order(size));
=======
		page = dma_alloc_from_contiguous(dev, count, get_order(size),
						 flag);
>>>>>>> 5874c700

	if (!page)
		page = alloc_pages(flag, get_order(size));

	if (!page)
		return NULL;

	ret = (unsigned long)page_address(page);

	/* We currently don't support coherent memory outside KSEG */

	BUG_ON(ret < XCHAL_KSEG_CACHED_VADDR ||
	       ret > XCHAL_KSEG_CACHED_VADDR + XCHAL_KSEG_SIZE - 1);

	uncached = ret + XCHAL_KSEG_BYPASS_VADDR - XCHAL_KSEG_CACHED_VADDR;
	*handle = virt_to_bus((void *)ret);
	__invalidate_dcache_range(ret, size);

	return (void *)uncached;
}

static void xtensa_dma_free(struct device *dev, size_t size, void *vaddr,
			    dma_addr_t dma_handle, unsigned long attrs)
{
	unsigned long addr = (unsigned long)vaddr +
		XCHAL_KSEG_CACHED_VADDR - XCHAL_KSEG_BYPASS_VADDR;
	struct page *page = virt_to_page(addr);
	unsigned long count = PAGE_ALIGN(size) >> PAGE_SHIFT;

	BUG_ON(addr < XCHAL_KSEG_CACHED_VADDR ||
	       addr > XCHAL_KSEG_CACHED_VADDR + XCHAL_KSEG_SIZE - 1);

	if (!dma_release_from_contiguous(dev, page, count))
		__free_pages(page, get_order(size));
}

static dma_addr_t xtensa_map_page(struct device *dev, struct page *page,
				  unsigned long offset, size_t size,
				  enum dma_data_direction dir,
				  unsigned long attrs)
{
	dma_addr_t dma_handle = page_to_phys(page) + offset;

	if (!(attrs & DMA_ATTR_SKIP_CPU_SYNC))
		xtensa_sync_single_for_device(dev, dma_handle, size, dir);

	return dma_handle;
}

static void xtensa_unmap_page(struct device *dev, dma_addr_t dma_handle,
			      size_t size, enum dma_data_direction dir,
			      unsigned long attrs)
{
	if (!(attrs & DMA_ATTR_SKIP_CPU_SYNC))
		xtensa_sync_single_for_cpu(dev, dma_handle, size, dir);
}

static int xtensa_map_sg(struct device *dev, struct scatterlist *sg,
			 int nents, enum dma_data_direction dir,
			 unsigned long attrs)
{
	struct scatterlist *s;
	int i;

	for_each_sg(sg, s, nents, i) {
		s->dma_address = xtensa_map_page(dev, sg_page(s), s->offset,
						 s->length, dir, attrs);
	}
	return nents;
}

static void xtensa_unmap_sg(struct device *dev,
			    struct scatterlist *sg, int nents,
			    enum dma_data_direction dir,
			    unsigned long attrs)
{
	struct scatterlist *s;
	int i;

	for_each_sg(sg, s, nents, i) {
		xtensa_unmap_page(dev, sg_dma_address(s),
				  sg_dma_len(s), dir, attrs);
	}
}

int xtensa_dma_mapping_error(struct device *dev, dma_addr_t dma_addr)
{
	return 0;
}

const struct dma_map_ops xtensa_dma_map_ops = {
	.alloc = xtensa_dma_alloc,
	.free = xtensa_dma_free,
	.map_page = xtensa_map_page,
	.unmap_page = xtensa_unmap_page,
	.map_sg = xtensa_map_sg,
	.unmap_sg = xtensa_unmap_sg,
	.sync_single_for_cpu = xtensa_sync_single_for_cpu,
	.sync_single_for_device = xtensa_sync_single_for_device,
	.sync_sg_for_cpu = xtensa_sync_sg_for_cpu,
	.sync_sg_for_device = xtensa_sync_sg_for_device,
	.mapping_error = xtensa_dma_mapping_error,
};
EXPORT_SYMBOL(xtensa_dma_map_ops);

#define PREALLOC_DMA_DEBUG_ENTRIES (1 << 16)

static int __init xtensa_dma_init(void)
{
	dma_debug_init(PREALLOC_DMA_DEBUG_ENTRIES);
	return 0;
}
fs_initcall(xtensa_dma_init);<|MERGE_RESOLUTION|>--- conflicted
+++ resolved
@@ -158,12 +158,8 @@
 		flag |= GFP_DMA;
 
 	if (gfpflags_allow_blocking(flag))
-<<<<<<< HEAD
-		page = dma_alloc_from_contiguous(dev, count, get_order(size));
-=======
 		page = dma_alloc_from_contiguous(dev, count, get_order(size),
 						 flag);
->>>>>>> 5874c700
 
 	if (!page)
 		page = alloc_pages(flag, get_order(size));
