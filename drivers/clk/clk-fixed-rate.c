/*
 * Copyright (C) 2010-2011 Canonical Ltd <jeremy.kerr@canonical.com>
 * Copyright (C) 2011-2012 Mike Turquette, Linaro Ltd <mturquette@linaro.org>
 *
 * This program is free software; you can redistribute it and/or modify
 * it under the terms of the GNU General Public License version 2 as
 * published by the Free Software Foundation.
 *
 * Fixed rate clock implementation
 */

#include <linux/clk-provider.h>
#include <linux/module.h>
#include <linux/slab.h>
#include <linux/io.h>
#include <linux/err.h>
#include <linux/of.h>
#include <linux/platform_device.h>

/*
 * DOC: basic fixed-rate clock that cannot gate
 *
 * Traits of this clock:
 * prepare - clk_(un)prepare only ensures parents are prepared
 * enable - clk_enable only ensures parents are enabled
 * rate - rate is always a fixed value.  No clk_set_rate support
 * parent - fixed parent.  No clk_set_parent support
 */

static unsigned long clk_fixed_rate_recalc_rate(struct clk_hw *hw,
		unsigned long parent_rate)
{
	return to_clk_fixed_rate(hw)->fixed_rate;
}

static unsigned long clk_fixed_rate_recalc_accuracy(struct clk_hw *hw,
		unsigned long parent_accuracy)
{
	return to_clk_fixed_rate(hw)->fixed_accuracy;
}

const struct clk_ops clk_fixed_rate_ops = {
	.recalc_rate = clk_fixed_rate_recalc_rate,
	.recalc_accuracy = clk_fixed_rate_recalc_accuracy,
};
EXPORT_SYMBOL_GPL(clk_fixed_rate_ops);

/**
 * clk_register_fixed_rate_with_accuracy - register fixed-rate clock with the
 *					   clock framework
 * @dev: device that is registering this clock
 * @name: name of this clock
 * @parent_name: name of clock's parent
 * @flags: framework-specific flags
 * @fixed_rate: non-adjustable clock rate
 * @fixed_accuracy: non-adjustable clock rate
 */
struct clk *clk_register_fixed_rate_with_accuracy(struct device *dev,
		const char *name, const char *parent_name, unsigned long flags,
		unsigned long fixed_rate, unsigned long fixed_accuracy)
{
	struct clk_fixed_rate *fixed;
	struct clk *clk;
	struct clk_init_data init;

	/* allocate fixed-rate clock */
	fixed = kzalloc(sizeof(*fixed), GFP_KERNEL);
	if (!fixed)
		return ERR_PTR(-ENOMEM);

	init.name = name;
	init.ops = &clk_fixed_rate_ops;
	init.flags = flags | CLK_IS_BASIC;
	init.parent_names = (parent_name ? &parent_name: NULL);
	init.num_parents = (parent_name ? 1 : 0);

	/* struct clk_fixed_rate assignments */
	fixed->fixed_rate = fixed_rate;
	fixed->fixed_accuracy = fixed_accuracy;
	fixed->hw.init = &init;

	/* register the clock */
	clk = clk_register(dev, &fixed->hw);
	if (IS_ERR(clk))
		kfree(fixed);

	return clk;
}
EXPORT_SYMBOL_GPL(clk_register_fixed_rate_with_accuracy);

/**
 * clk_register_fixed_rate - register fixed-rate clock with the clock framework
 * @dev: device that is registering this clock
 * @name: name of this clock
 * @parent_name: name of clock's parent
 * @flags: framework-specific flags
 * @fixed_rate: non-adjustable clock rate
 */
struct clk *clk_register_fixed_rate(struct device *dev, const char *name,
		const char *parent_name, unsigned long flags,
		unsigned long fixed_rate)
{
	return clk_register_fixed_rate_with_accuracy(dev, name, parent_name,
						     flags, fixed_rate, 0);
}
EXPORT_SYMBOL_GPL(clk_register_fixed_rate);

void clk_unregister_fixed_rate(struct clk *clk)
{
	struct clk_hw *hw;

	hw = __clk_get_hw(clk);
	if (!hw)
		return;

	clk_unregister(clk);
	kfree(to_clk_fixed_rate(hw));
}
EXPORT_SYMBOL_GPL(clk_unregister_fixed_rate);

#ifdef CONFIG_OF
/**
 * of_fixed_clk_setup() - Setup function for simple fixed rate clock
 */
struct clk *_of_fixed_clk_setup(struct device_node *node)
{
	struct clk *clk;
	const char *clk_name = node->name;
	u32 rate;
	u32 accuracy = 0;
	int ret;

	if (of_property_read_u32(node, "clock-frequency", &rate))
		return ERR_PTR(-EIO);

	of_property_read_u32(node, "clock-accuracy", &accuracy);

	of_property_read_string(node, "clock-output-names", &clk_name);

	clk = clk_register_fixed_rate_with_accuracy(NULL, clk_name, NULL,
<<<<<<< HEAD
						    CLK_IS_ROOT, rate,
						    accuracy);
	if (IS_ERR(clk))
		return clk;

	ret = of_clk_add_provider(node, of_clk_src_simple_get, clk);
	if (ret) {
		clk_unregister(clk);
		return ERR_PTR(ret);
	}

	return clk;
}

void of_fixed_clk_setup(struct device_node *node)
{
	if (!IS_ERR(_of_fixed_clk_setup(node)))
		of_node_set_flag(node, OF_POPULATED);
=======
						    0, rate, accuracy);
	if (!IS_ERR(clk))
		of_clk_add_provider(node, of_clk_src_simple_get, clk);
>>>>>>> 4dcc2058
}
EXPORT_SYMBOL_GPL(of_fixed_clk_setup);
CLK_OF_DECLARE(fixed_clk, "fixed-clock", of_fixed_clk_setup);

static int of_fixed_clk_remove(struct platform_device *pdev)
{
	struct clk *clk = platform_get_drvdata(pdev);

	if (clk)
		clk_unregister_fixed_rate(clk);

	return 0;
}

static int of_fixed_clk_probe(struct platform_device *pdev)
{
	struct clk *clk;

	/*
	 * This function is not executed when of_fixed_clk_setup
	 * succeeded.
	 */

	clk = _of_fixed_clk_setup(pdev->dev.of_node);

	if (IS_ERR(clk))
		return PTR_ERR(clk);

	platform_set_drvdata(pdev, clk);

	return 0;
}

static const struct of_device_id of_fixed_clk_ids[] = {
	{ .compatible = "fixed-clock" },
	{ },
};
MODULE_DEVICE_TABLE(of, of_fixed_clk_ids);

static struct platform_driver of_fixed_clk_driver = {
	.driver = {
		.name = "of_fixed_clk",
		.of_match_table = of_fixed_clk_ids,
	},
	.probe = of_fixed_clk_probe,
	.remove = of_fixed_clk_remove,
};

builtin_platform_driver(of_fixed_clk_driver);
#endif<|MERGE_RESOLUTION|>--- conflicted
+++ resolved
@@ -138,9 +138,7 @@
 	of_property_read_string(node, "clock-output-names", &clk_name);
 
 	clk = clk_register_fixed_rate_with_accuracy(NULL, clk_name, NULL,
-<<<<<<< HEAD
-						    CLK_IS_ROOT, rate,
-						    accuracy);
+						    0, rate, accuracy);
 	if (IS_ERR(clk))
 		return clk;
 
@@ -157,11 +155,6 @@
 {
 	if (!IS_ERR(_of_fixed_clk_setup(node)))
 		of_node_set_flag(node, OF_POPULATED);
-=======
-						    0, rate, accuracy);
-	if (!IS_ERR(clk))
-		of_clk_add_provider(node, of_clk_src_simple_get, clk);
->>>>>>> 4dcc2058
 }
 EXPORT_SYMBOL_GPL(of_fixed_clk_setup);
 CLK_OF_DECLARE(fixed_clk, "fixed-clock", of_fixed_clk_setup);
