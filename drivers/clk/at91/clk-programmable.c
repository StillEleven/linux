/*
 *  Copyright (C) 2013 Boris BREZILLON <b.brezillon@overkiz.com>
 *
 * This program is free software; you can redistribute it and/or modify
 * it under the terms of the GNU General Public License as published by
 * the Free Software Foundation; either version 2 of the License, or
 * (at your option) any later version.
 *
 */

#include <linux/clk-provider.h>
#include <linux/clkdev.h>
#include <linux/clk/at91_pmc.h>
#include <linux/of.h>
#include <linux/mfd/syscon.h>
#include <linux/regmap.h>

#include "pmc.h"

#define PROG_SOURCE_MAX		5
#define PROG_ID_MAX		7

#define PROG_STATUS_MASK(id)	(1 << ((id) + 8))
#define PROG_PRES_MASK		0x7
#define PROG_PRES(layout, pckr)	((pckr >> layout->pres_shift) & PROG_PRES_MASK)
#define PROG_MAX_RM9200_CSS	3

struct clk_programmable_layout {
	u8 pres_shift;
	u8 css_mask;
	u8 have_slck_mck;
};

struct clk_programmable {
	struct clk_hw hw;
	struct regmap *regmap;
	u8 id;
	const struct clk_programmable_layout *layout;
};

#define to_clk_programmable(hw) container_of(hw, struct clk_programmable, hw)

static unsigned long clk_programmable_recalc_rate(struct clk_hw *hw,
						  unsigned long parent_rate)
{
	struct clk_programmable *prog = to_clk_programmable(hw);
	unsigned int pckr;

	regmap_read(prog->regmap, AT91_PMC_PCKR(prog->id), &pckr);

	return parent_rate >> PROG_PRES(prog->layout, pckr);
}

static int clk_programmable_determine_rate(struct clk_hw *hw,
					   struct clk_rate_request *req)
{
	struct clk_hw *parent;
	long best_rate = -EINVAL;
	unsigned long parent_rate;
	unsigned long tmp_rate;
	int shift;
	int i;

	for (i = 0; i < clk_hw_get_num_parents(hw); i++) {
		parent = clk_hw_get_parent_by_index(hw, i);
		if (!parent)
			continue;

		parent_rate = clk_hw_get_rate(parent);
		for (shift = 0; shift < PROG_PRES_MASK; shift++) {
			tmp_rate = parent_rate >> shift;
			if (tmp_rate <= req->rate)
				break;
		}

		if (tmp_rate > req->rate)
			continue;

		if (best_rate < 0 ||
		    (req->rate - tmp_rate) < (req->rate - best_rate)) {
			best_rate = tmp_rate;
			req->best_parent_rate = parent_rate;
			req->best_parent_hw = parent;
		}

		if (!best_rate)
			break;
	}

	if (best_rate < 0)
		return best_rate;

	req->rate = best_rate;
	return 0;
}

static int clk_programmable_set_parent(struct clk_hw *hw, u8 index)
{
	struct clk_programmable *prog = to_clk_programmable(hw);
	const struct clk_programmable_layout *layout = prog->layout;
	unsigned int mask = layout->css_mask;
	unsigned int pckr = index;

	if (layout->have_slck_mck)
		mask |= AT91_PMC_CSSMCK_MCK;

	if (index > layout->css_mask) {
		if (index > PROG_MAX_RM9200_CSS && !layout->have_slck_mck)
			return -EINVAL;

		pckr |= AT91_PMC_CSSMCK_MCK;
	}

	regmap_update_bits(prog->regmap, AT91_PMC_PCKR(prog->id), mask, pckr);

	return 0;
}

static u8 clk_programmable_get_parent(struct clk_hw *hw)
{
	struct clk_programmable *prog = to_clk_programmable(hw);
	const struct clk_programmable_layout *layout = prog->layout;
	unsigned int pckr;
	u8 ret;

	regmap_read(prog->regmap, AT91_PMC_PCKR(prog->id), &pckr);

	ret = pckr & layout->css_mask;

	if (layout->have_slck_mck && (pckr & AT91_PMC_CSSMCK_MCK) && !ret)
		ret = PROG_MAX_RM9200_CSS + 1;

	return ret;
}

static int clk_programmable_set_rate(struct clk_hw *hw, unsigned long rate,
				     unsigned long parent_rate)
{
	struct clk_programmable *prog = to_clk_programmable(hw);
	const struct clk_programmable_layout *layout = prog->layout;
	unsigned long div = parent_rate / rate;
	unsigned int pckr;
	int shift = 0;

	regmap_read(prog->regmap, AT91_PMC_PCKR(prog->id), &pckr);

	if (!div)
		return -EINVAL;

	shift = fls(div) - 1;

	if (div != (1 << shift))
		return -EINVAL;

	if (shift >= PROG_PRES_MASK)
		return -EINVAL;

	regmap_update_bits(prog->regmap, AT91_PMC_PCKR(prog->id),
			   PROG_PRES_MASK << layout->pres_shift,
			   shift << layout->pres_shift);

	return 0;
}

static const struct clk_ops programmable_ops = {
	.recalc_rate = clk_programmable_recalc_rate,
	.determine_rate = clk_programmable_determine_rate,
	.get_parent = clk_programmable_get_parent,
	.set_parent = clk_programmable_set_parent,
	.set_rate = clk_programmable_set_rate,
};

static struct clk_hw * __init
at91_clk_register_programmable(struct regmap *regmap,
			       const char *name, const char **parent_names,
			       u8 num_parents, u8 id,
			       const struct clk_programmable_layout *layout)
{
	struct clk_programmable *prog;
	struct clk_hw *hw;
	struct clk_init_data init;
	int ret;

	if (id > PROG_ID_MAX)
		return ERR_PTR(-EINVAL);

	prog = kzalloc(sizeof(*prog), GFP_KERNEL);
	if (!prog)
		return ERR_PTR(-ENOMEM);

	init.name = name;
	init.ops = &programmable_ops;
	init.parent_names = parent_names;
	init.num_parents = num_parents;
	init.flags = CLK_SET_RATE_GATE | CLK_SET_PARENT_GATE;

	prog->id = id;
	prog->layout = layout;
	prog->hw.init = &init;
	prog->regmap = regmap;

	hw = &prog->hw;
	ret = clk_hw_register(NULL, &prog->hw);
	if (ret) {
		kfree(prog);
<<<<<<< HEAD
		hw = &prog->hw;
=======
		hw = ERR_PTR(ret);
>>>>>>> d06e622d
	}

	return hw;
}

static const struct clk_programmable_layout at91rm9200_programmable_layout = {
	.pres_shift = 2,
	.css_mask = 0x3,
	.have_slck_mck = 0,
};

static const struct clk_programmable_layout at91sam9g45_programmable_layout = {
	.pres_shift = 2,
	.css_mask = 0x3,
	.have_slck_mck = 1,
};

static const struct clk_programmable_layout at91sam9x5_programmable_layout = {
	.pres_shift = 4,
	.css_mask = 0x7,
	.have_slck_mck = 0,
};

static void __init
of_at91_clk_prog_setup(struct device_node *np,
		       const struct clk_programmable_layout *layout)
{
	int num;
	u32 id;
	struct clk_hw *hw;
	unsigned int num_parents;
	const char *parent_names[PROG_SOURCE_MAX];
	const char *name;
	struct device_node *progclknp;
	struct regmap *regmap;

	num_parents = of_clk_get_parent_count(np);
	if (num_parents == 0 || num_parents > PROG_SOURCE_MAX)
		return;

	of_clk_parent_fill(np, parent_names, num_parents);

	num = of_get_child_count(np);
	if (!num || num > (PROG_ID_MAX + 1))
		return;

	regmap = syscon_node_to_regmap(of_get_parent(np));
	if (IS_ERR(regmap))
		return;

	for_each_child_of_node(np, progclknp) {
		if (of_property_read_u32(progclknp, "reg", &id))
			continue;

		if (of_property_read_string(np, "clock-output-names", &name))
			name = progclknp->name;

		hw = at91_clk_register_programmable(regmap, name,
						     parent_names, num_parents,
						     id, layout);
		if (IS_ERR(hw))
			continue;

		of_clk_add_hw_provider(progclknp, of_clk_hw_simple_get, hw);
	}
}


static void __init of_at91rm9200_clk_prog_setup(struct device_node *np)
{
	of_at91_clk_prog_setup(np, &at91rm9200_programmable_layout);
}
CLK_OF_DECLARE(at91rm9200_clk_prog, "atmel,at91rm9200-clk-programmable",
	       of_at91rm9200_clk_prog_setup);

static void __init of_at91sam9g45_clk_prog_setup(struct device_node *np)
{
	of_at91_clk_prog_setup(np, &at91sam9g45_programmable_layout);
}
CLK_OF_DECLARE(at91sam9g45_clk_prog, "atmel,at91sam9g45-clk-programmable",
	       of_at91sam9g45_clk_prog_setup);

static void __init of_at91sam9x5_clk_prog_setup(struct device_node *np)
{
	of_at91_clk_prog_setup(np, &at91sam9x5_programmable_layout);
}
CLK_OF_DECLARE(at91sam9x5_clk_prog, "atmel,at91sam9x5-clk-programmable",
	       of_at91sam9x5_clk_prog_setup);<|MERGE_RESOLUTION|>--- conflicted
+++ resolved
@@ -203,11 +203,7 @@
 	ret = clk_hw_register(NULL, &prog->hw);
 	if (ret) {
 		kfree(prog);
-<<<<<<< HEAD
-		hw = &prog->hw;
-=======
 		hw = ERR_PTR(ret);
->>>>>>> d06e622d
 	}
 
 	return hw;
