--- conflicted
+++ resolved
@@ -1608,18 +1608,10 @@
 	return 1;
 }
 
-<<<<<<< HEAD
-static int find_bb_size(struct parser_exec_state *s)
+static int find_bb_size(struct parser_exec_state *s, unsigned long *bb_size)
 {
 	unsigned long gma = 0;
 	struct cmd_info *info;
-	int bb_size = 0;
-=======
-static int find_bb_size(struct parser_exec_state *s, unsigned long *bb_size)
-{
-	unsigned long gma = 0;
-	struct cmd_info *info;
->>>>>>> 661e50bc
 	uint32_t cmd_len = 0;
 	bool bb_end = false;
 	struct intel_vgpu *vgpu = s->vgpu;
@@ -1670,12 +1662,7 @@
 	struct intel_vgpu *vgpu = s->vgpu;
 	struct intel_vgpu_shadow_bb *bb;
 	unsigned long gma = 0;
-<<<<<<< HEAD
-	int bb_size;
-	void *dst = NULL;
-=======
 	unsigned long bb_size;
->>>>>>> 661e50bc
 	int ret = 0;
 
 	/* get the start gm address of the batch buffer */
@@ -1683,16 +1670,9 @@
 	if (gma == INTEL_GVT_INVALID_ADDR)
 		return -EFAULT;
 
-<<<<<<< HEAD
-	/* get the size of the batch buffer */
-	bb_size = find_bb_size(s);
-	if (bb_size < 0)
-		return -EINVAL;
-=======
 	ret = find_bb_size(s, &bb_size);
 	if (ret)
 		return ret;
->>>>>>> 661e50bc
 
 	bb = kzalloc(sizeof(*bb), GFP_KERNEL);
 	if (!bb)
@@ -2679,21 +2659,6 @@
 	gma_tail = workload->rb_start + workload->rb_tail;
 	gma_top = workload->rb_start + guest_rb_size;
 
-<<<<<<< HEAD
-	if (workload->rb_len > vgpu->reserve_ring_buffer_size[ring_id]) {
-		void *va = vgpu->reserve_ring_buffer_va[ring_id];
-		/* realloc the new ring buffer if needed */
-		vgpu->reserve_ring_buffer_va[ring_id] =
-			krealloc(va, workload->rb_len, GFP_KERNEL);
-		if (!vgpu->reserve_ring_buffer_va[ring_id]) {
-			gvt_vgpu_err("fail to alloc reserve ring buffer\n");
-			return -ENOMEM;
-		}
-		vgpu->reserve_ring_buffer_size[ring_id] = workload->rb_len;
-	}
-
-	shadow_ring_buffer_va = vgpu->reserve_ring_buffer_va[ring_id];
-=======
 	if (workload->rb_len > s->ring_scan_buffer_size[ring_id]) {
 		void *p;
 
@@ -2709,7 +2674,6 @@
 	}
 
 	shadow_ring_buffer_va = s->ring_scan_buffer[ring_id];
->>>>>>> 661e50bc
 
 	/* get shadow ring buffer va */
 	workload->shadow_ring_buffer_va = shadow_ring_buffer_va;
