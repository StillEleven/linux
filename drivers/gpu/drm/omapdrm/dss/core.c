/*
 * linux/drivers/video/omap2/dss/core.c
 *
 * Copyright (C) 2009 Nokia Corporation
 * Author: Tomi Valkeinen <tomi.valkeinen@nokia.com>
 *
 * Some code and ideas taken from drivers/video/omap/ driver
 * by Imre Deak.
 *
 * This program is free software; you can redistribute it and/or modify it
 * under the terms of the GNU General Public License version 2 as published by
 * the Free Software Foundation.
 *
 * This program is distributed in the hope that it will be useful, but WITHOUT
 * ANY WARRANTY; without even the implied warranty of MERCHANTABILITY or
 * FITNESS FOR A PARTICULAR PURPOSE.  See the GNU General Public License for
 * more details.
 *
 * You should have received a copy of the GNU General Public License along with
 * this program.  If not, see <http://www.gnu.org/licenses/>.
 */

#define DSS_SUBSYS_NAME "CORE"

#include <linux/kernel.h>
#include <linux/module.h>
#include <linux/platform_device.h>

#include "omapdss.h"
#include "dss.h"
<<<<<<< HEAD
#include "dss_features.h"

static struct {
	struct platform_device *pdev;
} core;

enum omapdss_version omapdss_get_version(void)
{
	struct omap_dss_board_info *pdata = core.pdev->dev.platform_data;
	return pdata->version;
}
EXPORT_SYMBOL(omapdss_get_version);

int dss_dsi_enable_pads(int dsi_id, unsigned lane_mask)
{
	struct omap_dss_board_info *board_data = core.pdev->dev.platform_data;

	if (!board_data->dsi_enable_pads)
		return -ENOENT;

	return board_data->dsi_enable_pads(dsi_id, lane_mask);
}

void dss_dsi_disable_pads(int dsi_id, unsigned lane_mask)
{
	struct omap_dss_board_info *board_data = core.pdev->dev.platform_data;

	if (!board_data->dsi_disable_pads)
		return;

	return board_data->dsi_disable_pads(dsi_id, lane_mask);
}

int dss_set_min_bus_tput(struct device *dev, unsigned long tput)
{
	struct omap_dss_board_info *pdata = core.pdev->dev.platform_data;

	if (pdata->set_min_bus_tput)
		return pdata->set_min_bus_tput(dev, tput);
	else
		return 0;
}

#if defined(CONFIG_OMAP2_DSS_DEBUGFS)
static int dss_debug_show(struct seq_file *s, void *unused)
{
	void (*func)(struct seq_file *) = s->private;
	func(s);
	return 0;
}

static int dss_debug_open(struct inode *inode, struct file *file)
{
	return single_open(file, dss_debug_show, inode->i_private);
}

static const struct file_operations dss_debug_fops = {
	.open           = dss_debug_open,
	.read           = seq_read,
	.llseek         = seq_lseek,
	.release        = single_release,
};

static struct dentry *dss_debugfs_dir;

static int dss_initialize_debugfs(void)
{
	dss_debugfs_dir = debugfs_create_dir("omapdss", NULL);
	if (IS_ERR(dss_debugfs_dir)) {
		int err = PTR_ERR(dss_debugfs_dir);
		dss_debugfs_dir = NULL;
		return err;
	}

	debugfs_create_file("clk", S_IRUGO, dss_debugfs_dir,
			&dss_debug_dump_clocks, &dss_debug_fops);

	return 0;
}

static void dss_uninitialize_debugfs(void)
{
	if (dss_debugfs_dir)
		debugfs_remove_recursive(dss_debugfs_dir);
}

int dss_debugfs_create_file(const char *name, void (*write)(struct seq_file *))
{
	struct dentry *d;

	d = debugfs_create_file(name, S_IRUGO, dss_debugfs_dir,
			write, &dss_debug_fops);

	return PTR_ERR_OR_ZERO(d);
}
#else /* CONFIG_OMAP2_DSS_DEBUGFS */
static inline int dss_initialize_debugfs(void)
{
	return 0;
}
static inline void dss_uninitialize_debugfs(void)
{
}
int dss_debugfs_create_file(const char *name, void (*write)(struct seq_file *))
{
	return 0;
}
#endif /* CONFIG_OMAP2_DSS_DEBUGFS */

/* PLATFORM DEVICE */

static void dss_disable_all_devices(void)
{
	struct omap_dss_device *dssdev = NULL;

	for_each_dss_dev(dssdev) {
		if (!dssdev->driver)
			continue;

		if (dssdev->state == OMAP_DSS_DISPLAY_ACTIVE)
			dssdev->driver->disable(dssdev);
	}
}

static int __init omap_dss_probe(struct platform_device *pdev)
{
	int r;

	core.pdev = pdev;

	dss_features_init(omapdss_get_version());

	r = dss_initialize_debugfs();
	if (r)
		goto err_debugfs;

	return 0;

err_debugfs:

	return r;
}

static int omap_dss_remove(struct platform_device *pdev)
{
	dss_uninitialize_debugfs();

	return 0;
}

static void omap_dss_shutdown(struct platform_device *pdev)
{
	DSSDBG("shutdown\n");
	dss_disable_all_devices();
}

static struct platform_driver omap_dss_driver = {
	.remove         = omap_dss_remove,
	.shutdown	= omap_dss_shutdown,
	.driver         = {
		.name   = "omapdss",
	},
};
=======
>>>>>>> bb176f67

/* INIT */
static int (*dss_output_drv_reg_funcs[])(void) __initdata = {
	dss_init_platform_driver,
	dispc_init_platform_driver,
#ifdef CONFIG_OMAP2_DSS_DSI
	dsi_init_platform_driver,
#endif
#ifdef CONFIG_OMAP2_DSS_VENC
	venc_init_platform_driver,
#endif
#ifdef CONFIG_OMAP4_DSS_HDMI
	hdmi4_init_platform_driver,
#endif
#ifdef CONFIG_OMAP5_DSS_HDMI
	hdmi5_init_platform_driver,
#endif
};

static void (*dss_output_drv_unreg_funcs[])(void) = {
#ifdef CONFIG_OMAP5_DSS_HDMI
	hdmi5_uninit_platform_driver,
#endif
#ifdef CONFIG_OMAP4_DSS_HDMI
	hdmi4_uninit_platform_driver,
#endif
#ifdef CONFIG_OMAP2_DSS_VENC
	venc_uninit_platform_driver,
#endif
#ifdef CONFIG_OMAP2_DSS_DSI
	dsi_uninit_platform_driver,
#endif
	dispc_uninit_platform_driver,
	dss_uninit_platform_driver,
};

static struct platform_device *omap_drm_device;

static int __init omap_dss_init(void)
{
	int r;
	int i;

	for (i = 0; i < ARRAY_SIZE(dss_output_drv_reg_funcs); ++i) {
		r = dss_output_drv_reg_funcs[i]();
		if (r)
			goto err_reg;
	}

	omap_drm_device = platform_device_register_simple("omapdrm", 0, NULL, 0);
	if (IS_ERR(omap_drm_device)) {
		r = PTR_ERR(omap_drm_device);
		goto err_reg;
	}

	return 0;

err_reg:
	for (i = ARRAY_SIZE(dss_output_drv_reg_funcs) - i;
			i < ARRAY_SIZE(dss_output_drv_reg_funcs);
			++i)
		dss_output_drv_unreg_funcs[i]();

	return r;
}

static void __exit omap_dss_exit(void)
{
	int i;

	platform_device_unregister(omap_drm_device);

	for (i = 0; i < ARRAY_SIZE(dss_output_drv_unreg_funcs); ++i)
		dss_output_drv_unreg_funcs[i]();
}

module_init(omap_dss_init);
module_exit(omap_dss_exit);

MODULE_AUTHOR("Tomi Valkeinen <tomi.valkeinen@nokia.com>");
MODULE_DESCRIPTION("OMAP2/3 Display Subsystem");
MODULE_LICENSE("GPL v2");
<|MERGE_RESOLUTION|>--- conflicted
+++ resolved
@@ -28,172 +28,6 @@
 
 #include "omapdss.h"
 #include "dss.h"
-<<<<<<< HEAD
-#include "dss_features.h"
-
-static struct {
-	struct platform_device *pdev;
-} core;
-
-enum omapdss_version omapdss_get_version(void)
-{
-	struct omap_dss_board_info *pdata = core.pdev->dev.platform_data;
-	return pdata->version;
-}
-EXPORT_SYMBOL(omapdss_get_version);
-
-int dss_dsi_enable_pads(int dsi_id, unsigned lane_mask)
-{
-	struct omap_dss_board_info *board_data = core.pdev->dev.platform_data;
-
-	if (!board_data->dsi_enable_pads)
-		return -ENOENT;
-
-	return board_data->dsi_enable_pads(dsi_id, lane_mask);
-}
-
-void dss_dsi_disable_pads(int dsi_id, unsigned lane_mask)
-{
-	struct omap_dss_board_info *board_data = core.pdev->dev.platform_data;
-
-	if (!board_data->dsi_disable_pads)
-		return;
-
-	return board_data->dsi_disable_pads(dsi_id, lane_mask);
-}
-
-int dss_set_min_bus_tput(struct device *dev, unsigned long tput)
-{
-	struct omap_dss_board_info *pdata = core.pdev->dev.platform_data;
-
-	if (pdata->set_min_bus_tput)
-		return pdata->set_min_bus_tput(dev, tput);
-	else
-		return 0;
-}
-
-#if defined(CONFIG_OMAP2_DSS_DEBUGFS)
-static int dss_debug_show(struct seq_file *s, void *unused)
-{
-	void (*func)(struct seq_file *) = s->private;
-	func(s);
-	return 0;
-}
-
-static int dss_debug_open(struct inode *inode, struct file *file)
-{
-	return single_open(file, dss_debug_show, inode->i_private);
-}
-
-static const struct file_operations dss_debug_fops = {
-	.open           = dss_debug_open,
-	.read           = seq_read,
-	.llseek         = seq_lseek,
-	.release        = single_release,
-};
-
-static struct dentry *dss_debugfs_dir;
-
-static int dss_initialize_debugfs(void)
-{
-	dss_debugfs_dir = debugfs_create_dir("omapdss", NULL);
-	if (IS_ERR(dss_debugfs_dir)) {
-		int err = PTR_ERR(dss_debugfs_dir);
-		dss_debugfs_dir = NULL;
-		return err;
-	}
-
-	debugfs_create_file("clk", S_IRUGO, dss_debugfs_dir,
-			&dss_debug_dump_clocks, &dss_debug_fops);
-
-	return 0;
-}
-
-static void dss_uninitialize_debugfs(void)
-{
-	if (dss_debugfs_dir)
-		debugfs_remove_recursive(dss_debugfs_dir);
-}
-
-int dss_debugfs_create_file(const char *name, void (*write)(struct seq_file *))
-{
-	struct dentry *d;
-
-	d = debugfs_create_file(name, S_IRUGO, dss_debugfs_dir,
-			write, &dss_debug_fops);
-
-	return PTR_ERR_OR_ZERO(d);
-}
-#else /* CONFIG_OMAP2_DSS_DEBUGFS */
-static inline int dss_initialize_debugfs(void)
-{
-	return 0;
-}
-static inline void dss_uninitialize_debugfs(void)
-{
-}
-int dss_debugfs_create_file(const char *name, void (*write)(struct seq_file *))
-{
-	return 0;
-}
-#endif /* CONFIG_OMAP2_DSS_DEBUGFS */
-
-/* PLATFORM DEVICE */
-
-static void dss_disable_all_devices(void)
-{
-	struct omap_dss_device *dssdev = NULL;
-
-	for_each_dss_dev(dssdev) {
-		if (!dssdev->driver)
-			continue;
-
-		if (dssdev->state == OMAP_DSS_DISPLAY_ACTIVE)
-			dssdev->driver->disable(dssdev);
-	}
-}
-
-static int __init omap_dss_probe(struct platform_device *pdev)
-{
-	int r;
-
-	core.pdev = pdev;
-
-	dss_features_init(omapdss_get_version());
-
-	r = dss_initialize_debugfs();
-	if (r)
-		goto err_debugfs;
-
-	return 0;
-
-err_debugfs:
-
-	return r;
-}
-
-static int omap_dss_remove(struct platform_device *pdev)
-{
-	dss_uninitialize_debugfs();
-
-	return 0;
-}
-
-static void omap_dss_shutdown(struct platform_device *pdev)
-{
-	DSSDBG("shutdown\n");
-	dss_disable_all_devices();
-}
-
-static struct platform_driver omap_dss_driver = {
-	.remove         = omap_dss_remove,
-	.shutdown	= omap_dss_shutdown,
-	.driver         = {
-		.name   = "omapdss",
-	},
-};
-=======
->>>>>>> bb176f67
 
 /* INIT */
 static int (*dss_output_drv_reg_funcs[])(void) __initdata = {
