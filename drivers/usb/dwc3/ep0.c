--- conflicted
+++ resolved
@@ -465,7 +465,12 @@
 
 	switch (wValue) {
 	case USB_DEVICE_REMOTE_WAKEUP:
-		break;
+		if (set)
+			dwc->remote_wakeup = 1;
+		else
+			dwc->remote_wakeup = 0;
+		break;
+
 	/*
 	 * 9.4.1 says only only for SS, in AddressState only for
 	 * default control pipe
@@ -482,49 +487,38 @@
 	case USB_DEVICE_TEST_MODE:
 		ret = dwc3_ep0_handle_test(dwc, state, wIndex, set);
 		break;
+	case USB_DEVICE_B_HNP_ENABLE:
+		if (set) {
+			if (dwc->gadget.host_request_flag) {
+				struct usb_phy *phy =
+					usb_get_phy(USB_PHY_TYPE_USB3);
+
+				dwc->gadget.b_hnp_enable = 0;
+				dwc->gadget.host_request_flag = 0;
+				otg_start_hnp(phy->otg);
+				usb_put_phy(phy);
+			} else {
+				dwc->gadget.b_hnp_enable = 1;
+			}
+		} else
+			return -EINVAL;
+		break;
+
+	case USB_DEVICE_A_HNP_SUPPORT:
+		/* RH port supports HNP */
+		dev_dbg(dwc->dev,
+			    "SET_FEATURE: USB_DEVICE_A_HNP_SUPPORT\n");
+		break;
+
+	case USB_DEVICE_A_ALT_HNP_SUPPORT:
+		/* other RH port does */
+		dev_dbg(dwc->dev,
+			    "SET_FEATURE: USB_DEVICE_A_ALT_HNP_SUPPORT\n");
+		break;
 	default:
 		ret = -EINVAL;
 	}
 
-<<<<<<< HEAD
-		switch (wValue) {
-		case USB_DEVICE_REMOTE_WAKEUP:
-			if (set)
-				dwc->remote_wakeup = 1;
-			else
-				dwc->remote_wakeup = 0;
-			break;
-
-		case USB_DEVICE_B_HNP_ENABLE:
-			if (set) {
-				if (dwc->gadget.host_request_flag) {
-					struct usb_phy *phy =
-						usb_get_phy(USB_PHY_TYPE_USB3);
-
-					dwc->gadget.b_hnp_enable = 0;
-					dwc->gadget.host_request_flag = 0;
-					otg_start_hnp(phy->otg);
-					usb_put_phy(phy);
-				} else {
-					dwc->gadget.b_hnp_enable = 1;
-				}
-			} else
-				return -EINVAL;
-			break;
-
-		case USB_DEVICE_A_HNP_SUPPORT:
-			/* RH port supports HNP */
-			dev_dbg(dwc->dev,
-				   "SET_FEATURE: USB_DEVICE_A_HNP_SUPPORT\n");
-			break;
-
-		case USB_DEVICE_A_ALT_HNP_SUPPORT:
-			/* other RH port does */
-			dev_dbg(dwc->dev,
-				   "SET_FEATURE: USB_DEVICE_A_ALT_HNP_SUPPORT\n");
-			break;
-
-=======
 	return ret;
 }
 
@@ -542,7 +536,6 @@
 
 	switch (wValue) {
 	case USB_INTRF_FUNC_SUSPEND:
->>>>>>> bebc6082
 		/*
 		 * REVISIT: Ideally we would enable some low power mode here,
 		 * however it's unclear what we should be doing here.
@@ -816,15 +809,10 @@
 
 	switch (ctrl->bRequest) {
 	case USB_REQ_GET_STATUS:
-<<<<<<< HEAD
-		dwc3_trace(trace_dwc3_ep0, "USB_REQ_GET_STATUS");
 		if (le16_to_cpu(ctrl->wIndex) == OTG_STS_SELECTOR)
 			ret = dwc3_ep0_delegate_req(dwc, ctrl);
 		else
 			ret = dwc3_ep0_handle_status(dwc, ctrl);
-=======
-		ret = dwc3_ep0_handle_status(dwc, ctrl);
->>>>>>> bebc6082
 		break;
 	case USB_REQ_CLEAR_FEATURE:
 		ret = dwc3_ep0_handle_feature(dwc, ctrl, 0);
