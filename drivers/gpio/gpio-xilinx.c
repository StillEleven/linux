/*
 * Xilinx gpio driver for xps/axi_gpio IP.
 *
 * Copyright 2008 - 2013 Xilinx, Inc.
 *
 * This program is free software; you can redistribute it and/or modify
 * it under the terms of the GNU General Public License version 2
 * as published by the Free Software Foundation.
 *
 * You should have received a copy of the GNU General Public License
 * along with this program; if not, write to the Free Software
 * Foundation, Inc., 59 Temple Place, Suite 330, Boston, MA  02111-1307  USA
 */

#include <linux/bitops.h>
#include <linux/init.h>
#include <linux/errno.h>
#include <linux/module.h>
#include <linux/of_device.h>
#include <linux/of_platform.h>
#include <linux/of_gpio.h>
#include <linux/io.h>
#include <linux/gpio.h>
#include <linux/slab.h>

/* Register Offset Definitions */
#define XGPIO_DATA_OFFSET   (0x0)	/* Data register  */
#define XGPIO_TRI_OFFSET    (0x4)	/* I/O direction register  */

#define XGPIO_CHANNEL_OFFSET	0x8

/* Read/Write access to the GPIO registers */
#if defined(CONFIG_ARCH_ZYNQ) || defined(CONFIG_X86)
# define xgpio_readreg(offset)		readl(offset)
# define xgpio_writereg(offset, val)	writel(val, offset)
#else
# define xgpio_readreg(offset)		__raw_readl(offset)
# define xgpio_writereg(offset, val)	__raw_writel(val, offset)
#endif

/**
 * struct xgpio_instance - Stores information about GPIO device
 * @mmchip: OF GPIO chip for memory mapped banks
 * @gpio_width: GPIO width for every channel
 * @gpio_state: GPIO state shadow register
 * @gpio_dir: GPIO direction shadow register
 * @gpio_lock: Lock used for synchronization
 */
struct xgpio_instance {
	struct of_mm_gpio_chip mmchip;
	unsigned int gpio_width[2];
	u32 gpio_state[2];
	u32 gpio_dir[2];
	spinlock_t gpio_lock[2];
};

static inline int xgpio_index(struct xgpio_instance *chip, int gpio)
{
	if (gpio >= chip->gpio_width[0])
		return 1;

	return 0;
}

static inline int xgpio_regoffset(struct xgpio_instance *chip, int gpio)
{
	if (xgpio_index(chip, gpio))
		return XGPIO_CHANNEL_OFFSET;

	return 0;
}

static inline int xgpio_offset(struct xgpio_instance *chip, int gpio)
{
	if (xgpio_index(chip, gpio))
		return gpio - chip->gpio_width[0];

	return gpio;
}

/**
 * xgpio_get - Read the specified signal of the GPIO device.
 * @gc:     Pointer to gpio_chip device structure.
 * @gpio:   GPIO signal number.
 *
 * This function reads the specified signal of the GPIO device.
 *
 * Return:
 * 0 if direction of GPIO signals is set as input otherwise it
 * returns negative error value.
 */
static int xgpio_get(struct gpio_chip *gc, unsigned int gpio)
{
	struct of_mm_gpio_chip *mm_gc = to_of_mm_gpio_chip(gc);
	struct xgpio_instance *chip = gpiochip_get_data(gc);
	u32 val;

	val = xgpio_readreg(mm_gc->regs + XGPIO_DATA_OFFSET +
			    xgpio_regoffset(chip, gpio));

	return !!(val & BIT(xgpio_offset(chip, gpio)));
}

/**
 * xgpio_set - Write the specified signal of the GPIO device.
 * @gc:     Pointer to gpio_chip device structure.
 * @gpio:   GPIO signal number.
 * @val:    Value to be written to specified signal.
 *
 * This function writes the specified value in to the specified signal of the
 * GPIO device.
 */
static void xgpio_set(struct gpio_chip *gc, unsigned int gpio, int val)
{
	unsigned long flags;
	struct of_mm_gpio_chip *mm_gc = to_of_mm_gpio_chip(gc);
	struct xgpio_instance *chip = gpiochip_get_data(gc);
	int index =  xgpio_index(chip, gpio);
	int offset =  xgpio_offset(chip, gpio);

	spin_lock_irqsave(&chip->gpio_lock[index], flags);

	/* Write to GPIO signal and set its direction to output */
	if (val)
		chip->gpio_state[index] |= BIT(offset);
	else
		chip->gpio_state[index] &= ~BIT(offset);

	xgpio_writereg(mm_gc->regs + XGPIO_DATA_OFFSET +
		       xgpio_regoffset(chip, gpio), chip->gpio_state[index]);

	spin_unlock_irqrestore(&chip->gpio_lock[index], flags);
}

/**
 * xgpio_set_multiple - Write the specified signals of the GPIO device.
 * @gc:     Pointer to gpio_chip device structure.
 * @mask:   Mask of the GPIOS to modify.
 * @bits:   Value to be wrote on each GPIO
 *
 * This function writes the specified values into the specified signals of the
 * GPIO devices.
 */
static void xgpio_set_multiple(struct gpio_chip *gc, unsigned long *mask,
			       unsigned long *bits)
{
	unsigned long flags;
	struct of_mm_gpio_chip *mm_gc = to_of_mm_gpio_chip(gc);
	struct xgpio_instance *chip = gpiochip_get_data(gc);
	int index = xgpio_index(chip, 0);
	int offset, i;

	spin_lock_irqsave(&chip->gpio_lock[index], flags);

	/* Write to GPIO signals */
	for (i = 0; i < gc->ngpio; i++) {
		if (*mask == 0)
			break;
		if (index !=  xgpio_index(chip, i)) {
			xgpio_writereg(mm_gc->regs + XGPIO_DATA_OFFSET +
				       xgpio_regoffset(chip, i),
				       chip->gpio_state[index]);
			spin_unlock_irqrestore(&chip->gpio_lock[index], flags);
			index =  xgpio_index(chip, i);
			spin_lock_irqsave(&chip->gpio_lock[index], flags);
		}
		if (__test_and_clear_bit(i, mask)) {
			offset =  xgpio_offset(chip, i);
			if (test_bit(i, bits))
				chip->gpio_state[index] |= BIT(offset);
			else
				chip->gpio_state[index] &= ~BIT(offset);
		}
	}

	xgpio_writereg(mm_gc->regs + XGPIO_DATA_OFFSET +
		       xgpio_regoffset(chip, i), chip->gpio_state[index]);

	spin_unlock_irqrestore(&chip->gpio_lock[index], flags);
}

/**
 * xgpio_dir_in - Set the direction of the specified GPIO signal as input.
 * @gc:     Pointer to gpio_chip device structure.
 * @gpio:   GPIO signal number.
 *
 * Return:
 * 0 - if direction of GPIO signals is set as input
 * otherwise it returns negative error value.
 */
static int xgpio_dir_in(struct gpio_chip *gc, unsigned int gpio)
{
	unsigned long flags;
	struct of_mm_gpio_chip *mm_gc = to_of_mm_gpio_chip(gc);
	struct xgpio_instance *chip = gpiochip_get_data(gc);
	int index =  xgpio_index(chip, gpio);
	int offset =  xgpio_offset(chip, gpio);

	spin_lock_irqsave(&chip->gpio_lock[index], flags);

	/* Set the GPIO bit in shadow register and set direction as input */
	chip->gpio_dir[index] |= BIT(offset);
	xgpio_writereg(mm_gc->regs + XGPIO_TRI_OFFSET +
		       xgpio_regoffset(chip, gpio), chip->gpio_dir[index]);

	spin_unlock_irqrestore(&chip->gpio_lock[index], flags);

	return 0;
}

/**
 * xgpio_dir_out - Set the direction of the specified GPIO signal as output.
 * @gc:     Pointer to gpio_chip device structure.
 * @gpio:   GPIO signal number.
 * @val:    Value to be written to specified signal.
 *
 * This function sets the direction of specified GPIO signal as output.
 *
 * Return:
 * If all GPIO signals of GPIO chip is configured as input then it returns
 * error otherwise it returns 0.
 */
static int xgpio_dir_out(struct gpio_chip *gc, unsigned int gpio, int val)
{
	unsigned long flags;
	struct of_mm_gpio_chip *mm_gc = to_of_mm_gpio_chip(gc);
	struct xgpio_instance *chip = gpiochip_get_data(gc);
	int index =  xgpio_index(chip, gpio);
	int offset =  xgpio_offset(chip, gpio);

	spin_lock_irqsave(&chip->gpio_lock[index], flags);

	/* Write state of GPIO signal */
	if (val)
		chip->gpio_state[index] |= BIT(offset);
	else
		chip->gpio_state[index] &= ~BIT(offset);
	xgpio_writereg(mm_gc->regs + XGPIO_DATA_OFFSET +
			xgpio_regoffset(chip, gpio), chip->gpio_state[index]);

	/* Clear the GPIO bit in shadow register and set direction as output */
	chip->gpio_dir[index] &= ~BIT(offset);
	xgpio_writereg(mm_gc->regs + XGPIO_TRI_OFFSET +
			xgpio_regoffset(chip, gpio), chip->gpio_dir[index]);

	spin_unlock_irqrestore(&chip->gpio_lock[index], flags);

	return 0;
}

/**
 * xgpio_save_regs - Set initial values of GPIO pins
 * @mm_gc: Pointer to memory mapped GPIO chip structure
 */
static void xgpio_save_regs(struct of_mm_gpio_chip *mm_gc)
{
	struct xgpio_instance *chip =
<<<<<<< HEAD
		container_of(mm_gc, struct xgpio_instance, mmchip);
=======
	    container_of(mm_gc, struct xgpio_instance, mmchip);

	xgpio_writereg(mm_gc->regs + chip->offset + XGPIO_DATA_OFFSET,
							chip->gpio_state);
	xgpio_writereg(mm_gc->regs + chip->offset + XGPIO_TRI_OFFSET,
							 chip->gpio_dir);
}

/**
 * xgpio_xlate - Translate gpio_spec to the GPIO number and flags
 * @gc: Pointer to gpio_chip device structure.
 * @gpiospec:  gpio specifier as found in the device tree
 * @flags: A flags pointer based on binding
 *
 * Return:
 * irq number otherwise -EINVAL
 */
static int xgpio_xlate(struct gpio_chip *gc,
		       const struct of_phandle_args *gpiospec, u32 *flags)
{
	struct of_mm_gpio_chip *mm_gc = to_of_mm_gpio_chip(gc);
	struct xgpio_instance *chip = container_of(mm_gc, struct xgpio_instance,
						   mmchip);
	if (gc->of_gpio_n_cells == 3 && flags)
		*flags = gpiospec->args[2];

	if (gpiospec->args[1] == chip->offset)
		return gpiospec->args[0];

	return -EINVAL;
}

/**
 * xgpio_irq_mask - Write the specified signal of the GPIO device.
 * @irq_data: per irq and chip data passed down to chip functions
 */
static void xgpio_irq_mask(struct irq_data *irq_data)
{
	unsigned long flags;
	struct xgpio_instance *chip = irq_data_get_irq_chip_data(irq_data);
	struct of_mm_gpio_chip *mm_gc = &chip->mmchip;
	u32 offset = irq_data->irq - chip->irq_base;
	u32 temp;

	pr_debug("%s: Disable %d irq, irq_enable_mask 0x%x\n",
		__func__, offset, chip->irq_enable);

	spin_lock_irqsave(&chip->gpio_lock, flags);

	chip->irq_enable &= ~BIT(offset);

	if (!chip->irq_enable) {
		/* Enable per channel interrupt */
		temp = xgpio_readreg(mm_gc->regs + XGPIO_IPIER_OFFSET);
		temp &= chip->offset / XGPIO_CHANNEL_OFFSET + 1;
		xgpio_writereg(mm_gc->regs + XGPIO_IPIER_OFFSET, temp);

		/* Disable global interrupt if channel interrupts are unused */
		temp = xgpio_readreg(mm_gc->regs + XGPIO_IPIER_OFFSET);
		if (!temp)
			xgpio_writereg(mm_gc->regs + XGPIO_GIER_OFFSET,
				       ~XGPIO_GIER_IE);

	}
	spin_unlock_irqrestore(&chip->gpio_lock, flags);
}

/**
 * xgpio_irq_unmask - Write the specified signal of the GPIO device.
 * @irq_data: per irq and chip data passed down to chip functions
 */
static void xgpio_irq_unmask(struct irq_data *irq_data)
{
	unsigned long flags;
	struct xgpio_instance *chip = irq_data_get_irq_chip_data(irq_data);
	struct of_mm_gpio_chip *mm_gc = &chip->mmchip;
	u32 offset = irq_data->irq - chip->irq_base;
	u32 temp;

	pr_debug("%s: Enable %d irq, irq_enable_mask 0x%x\n",
		__func__, offset, chip->irq_enable);

	/* Setup pin as input */
	xgpio_dir_in(&mm_gc->gc, offset);

	spin_lock_irqsave(&chip->gpio_lock, flags);

	chip->irq_enable |= BIT(offset);

	if (chip->irq_enable) {

		/* Enable per channel interrupt */
		temp = xgpio_readreg(mm_gc->regs + XGPIO_IPIER_OFFSET);
		temp |= chip->offset / XGPIO_CHANNEL_OFFSET + 1;
		xgpio_writereg(mm_gc->regs + XGPIO_IPIER_OFFSET, temp);

		/* Enable global interrupts */
		xgpio_writereg(mm_gc->regs + XGPIO_GIER_OFFSET, XGPIO_GIER_IE);
	}

	spin_unlock_irqrestore(&chip->gpio_lock, flags);
}

/**
 * xgpio_set_irq_type - Write the specified signal of the GPIO device.
 * @irq_data: Per irq and chip data passed down to chip functions
 * @type: Interrupt type that is to be set for the gpio pin
 *
 * Return:
 * 0 if interrupt type is supported otherwise otherwise -EINVAL
 */
static int xgpio_set_irq_type(struct irq_data *irq_data, unsigned int type)
{
	/* Only rising edge case is supported now */
	if (type == IRQ_TYPE_EDGE_RISING)
		return 0;
>>>>>>> 125f1b10

	xgpio_writereg(mm_gc->regs + XGPIO_DATA_OFFSET,	chip->gpio_state[0]);
	xgpio_writereg(mm_gc->regs + XGPIO_TRI_OFFSET, chip->gpio_dir[0]);

	if (!chip->gpio_width[1])
		return;

	xgpio_writereg(mm_gc->regs + XGPIO_DATA_OFFSET + XGPIO_CHANNEL_OFFSET,
		       chip->gpio_state[1]);
	xgpio_writereg(mm_gc->regs + XGPIO_TRI_OFFSET + XGPIO_CHANNEL_OFFSET,
		       chip->gpio_dir[1]);
}

/**
 * xgpio_remove - Remove method for the GPIO device.
 * @pdev: pointer to the platform device
 *
 * This function remove gpiochips and frees all the allocated resources.
 *
 * Return: 0 always
 */
static int xgpio_remove(struct platform_device *pdev)
{
	struct xgpio_instance *chip = platform_get_drvdata(pdev);

	of_mm_gpiochip_remove(&chip->mmchip);

	return 0;
}

/**
 * xgpio_of_probe - Probe method for the GPIO device.
 * @pdev: pointer to the platform device
 *
 * Return:
 * It returns 0, if the driver is bound to the GPIO device, or
 * a negative value if there is an error.
 */
static int xgpio_probe(struct platform_device *pdev)
{
	struct xgpio_instance *chip;
	int status = 0;
<<<<<<< HEAD
	struct device_node *np = pdev->dev.of_node;
	u32 is_dual;
=======
	const u32 *tree_info;
	u32 ngpio;
	u32 cells = 2;
>>>>>>> 125f1b10

	chip = devm_kzalloc(&pdev->dev, sizeof(*chip), GFP_KERNEL);
	if (!chip)
		return -ENOMEM;

	platform_set_drvdata(pdev, chip);

	/* Update GPIO state shadow register with default value */
	of_property_read_u32(np, "xlnx,dout-default", &chip->gpio_state[0]);

	/* Update GPIO direction shadow register with default value */
	if (of_property_read_u32(np, "xlnx,tri-default", &chip->gpio_dir[0]))
		chip->gpio_dir[0] = 0xFFFFFFFF;

	/* Update cells with gpio-cells value */
	of_property_read_u32(np, "#gpio-cells", &cells);

	/*
	 * Check device node and parent device node for device width
	 * and assume default width of 32
	 */
	if (of_property_read_u32(np, "xlnx,gpio-width", &chip->gpio_width[0]))
		chip->gpio_width[0] = 32;

	spin_lock_init(&chip->gpio_lock[0]);

<<<<<<< HEAD
	if (of_property_read_u32(np, "xlnx,is-dual", &is_dual))
		is_dual = 0;
=======
	chip->mmchip.gc.parent = &pdev->dev;
	chip->mmchip.gc.owner = THIS_MODULE;
	chip->mmchip.gc.of_xlate = xgpio_xlate;
	chip->mmchip.gc.of_gpio_n_cells = cells;
	chip->mmchip.gc.direction_input = xgpio_dir_in;
	chip->mmchip.gc.direction_output = xgpio_dir_out;
	chip->mmchip.gc.get = xgpio_get;
	chip->mmchip.gc.set = xgpio_set;
	chip->mmchip.gc.request = xgpio_request;
	chip->mmchip.gc.free = xgpio_free;
	chip->mmchip.gc.set_multiple = xgpio_set_multiple;
>>>>>>> 125f1b10

	if (is_dual) {
		/* Update GPIO state shadow register with default value */
		of_property_read_u32(np, "xlnx,dout-default-2",
				     &chip->gpio_state[1]);

<<<<<<< HEAD
		/* Update GPIO direction shadow register with default value */
		if (of_property_read_u32(np, "xlnx,tri-default-2",
					 &chip->gpio_dir[1]))
			chip->gpio_dir[1] = 0xFFFFFFFF;
=======
	chip->clk = devm_clk_get(&pdev->dev, "s_axi_aclk");
	if (IS_ERR(chip->clk)) {
		if ((PTR_ERR(chip->clk) != -ENOENT) ||
				(PTR_ERR(chip->clk) != -EPROBE_DEFER)) {
			dev_err(&pdev->dev, "Input clock not found\n");
			return PTR_ERR(chip->clk);
		}
>>>>>>> 125f1b10

		/*
		 * Check device node and parent device node for device width
		 * and assume default width of 32
		 */
		if (of_property_read_u32(np, "xlnx,gpio2-width",
					 &chip->gpio_width[1]))
			chip->gpio_width[1] = 32;

<<<<<<< HEAD
		spin_lock_init(&chip->gpio_lock[1]);
=======
	status = clk_prepare_enable(chip->clk);
	if (status < 0) {
		dev_err(&pdev->dev, "Failed to prepare clk\n");
		return status;
>>>>>>> 125f1b10
	}

	chip->mmchip.gc.ngpio = chip->gpio_width[0] + chip->gpio_width[1];
	chip->mmchip.gc.parent = &pdev->dev;
	chip->mmchip.gc.direction_input = xgpio_dir_in;
	chip->mmchip.gc.direction_output = xgpio_dir_out;
	chip->mmchip.gc.get = xgpio_get;
	chip->mmchip.gc.set = xgpio_set;
	chip->mmchip.gc.set_multiple = xgpio_set_multiple;

	chip->mmchip.save_regs = xgpio_save_regs;

	/* Call the OF gpio helper to setup and register the GPIO device */
	status = of_mm_gpiochip_add_data(np, &chip->mmchip, chip);
	if (status) {
<<<<<<< HEAD
		pr_err("%s: error in probe function with status %d\n",
		       np->full_name, status);
		return status;
=======
		pr_err("%pOF: error in probe function with status %d\n",
		       np, status);
		goto err_pm_put;
	}

	status = xgpio_irq_setup(np, chip);
	if (status) {
		pr_err("%s: GPIO IRQ initialization failed %d\n",
		       np->full_name, status);
		goto err_pm_put;
	}

	pr_info("XGpio: %s: registered, base is %d\n", np->full_name,
							chip->mmchip.gc.base);

	tree_info = of_get_property(np, "xlnx,is-dual", NULL);
	if (tree_info && be32_to_cpup(tree_info)) {
		chip = devm_kzalloc(&pdev->dev, sizeof(*chip), GFP_KERNEL);
		if (!chip)
			return -ENOMEM;

		/* Add dual channel offset */
		chip->offset = XGPIO_CHANNEL_OFFSET;

		/* Update GPIO state shadow register with default value */
		of_property_read_u32(np, "xlnx,dout-default-2",
				     &chip->gpio_state);

		/* By default, all pins are inputs */
		chip->gpio_dir = 0xFFFFFFFF;

		/* Update GPIO direction shadow register with default value */
		of_property_read_u32(np, "xlnx,tri-default-2", &chip->gpio_dir);

		/*
		 * Check device node and parent device node for device width
		 * and assume default width of 32
		 */
		if (of_property_read_u32(np, "xlnx,gpio2-width", &ngpio))
			ngpio = 32;
		chip->mmchip.gc.ngpio = (u16)ngpio;

		spin_lock_init(&chip->gpio_lock);

		chip->mmchip.gc.parent = &pdev->dev;
		chip->mmchip.gc.owner = THIS_MODULE;
		chip->mmchip.gc.of_xlate = xgpio_xlate;
		chip->mmchip.gc.of_gpio_n_cells = cells;
		chip->mmchip.gc.direction_input = xgpio_dir_in;
		chip->mmchip.gc.direction_output = xgpio_dir_out;
		chip->mmchip.gc.get = xgpio_get;
		chip->mmchip.gc.set = xgpio_set;
		chip->mmchip.gc.request = xgpio_request;
		chip->mmchip.gc.free = xgpio_free;
		chip->mmchip.gc.set_multiple = xgpio_set_multiple;

		chip->mmchip.save_regs = xgpio_save_regs;

		status = xgpio_irq_setup(np, chip);
		if (status) {
			pr_err("%s: GPIO IRQ initialization failed %d\n",
			      np->full_name, status);
			goto err_pm_put;
		}

		/* Call the OF gpio helper to setup and register the GPIO dev */
		status = of_mm_gpiochip_add(np, &chip->mmchip);
		if (status) {
			pr_err("%s: error in probe function with status %d\n",
			       np->full_name, status);
			goto err_pm_put;
		}
		pr_info("XGpio: %s: dual channel registered, base is %d\n",
					np->full_name, chip->mmchip.gc.base);
>>>>>>> 125f1b10
	}

	return 0;
<<<<<<< HEAD
=======

err_pm_put:
	pm_runtime_put(&pdev->dev);
err_unprepare_clk:
	pm_runtime_disable(&pdev->dev);
	clk_disable_unprepare(chip->clk);
	return status;
>>>>>>> 125f1b10
}

static const struct of_device_id xgpio_of_match[] = {
	{ .compatible = "xlnx,xps-gpio-1.00.a", },
	{ /* end of list */ },
};

MODULE_DEVICE_TABLE(of, xgpio_of_match);

static struct platform_driver xgpio_plat_driver = {
	.probe		= xgpio_probe,
	.remove		= xgpio_remove,
	.driver		= {
			.name = "gpio-xilinx",
			.of_match_table	= xgpio_of_match,
	},
};

static int __init xgpio_init(void)
{
	return platform_driver_register(&xgpio_plat_driver);
}

subsys_initcall(xgpio_init);

static void __exit xgpio_exit(void)
{
	platform_driver_unregister(&xgpio_plat_driver);
}
module_exit(xgpio_exit);

MODULE_AUTHOR("Xilinx, Inc.");
MODULE_DESCRIPTION("Xilinx GPIO driver");
MODULE_LICENSE("GPL");<|MERGE_RESOLUTION|>--- conflicted
+++ resolved
@@ -255,126 +255,7 @@
 static void xgpio_save_regs(struct of_mm_gpio_chip *mm_gc)
 {
 	struct xgpio_instance *chip =
-<<<<<<< HEAD
 		container_of(mm_gc, struct xgpio_instance, mmchip);
-=======
-	    container_of(mm_gc, struct xgpio_instance, mmchip);
-
-	xgpio_writereg(mm_gc->regs + chip->offset + XGPIO_DATA_OFFSET,
-							chip->gpio_state);
-	xgpio_writereg(mm_gc->regs + chip->offset + XGPIO_TRI_OFFSET,
-							 chip->gpio_dir);
-}
-
-/**
- * xgpio_xlate - Translate gpio_spec to the GPIO number and flags
- * @gc: Pointer to gpio_chip device structure.
- * @gpiospec:  gpio specifier as found in the device tree
- * @flags: A flags pointer based on binding
- *
- * Return:
- * irq number otherwise -EINVAL
- */
-static int xgpio_xlate(struct gpio_chip *gc,
-		       const struct of_phandle_args *gpiospec, u32 *flags)
-{
-	struct of_mm_gpio_chip *mm_gc = to_of_mm_gpio_chip(gc);
-	struct xgpio_instance *chip = container_of(mm_gc, struct xgpio_instance,
-						   mmchip);
-	if (gc->of_gpio_n_cells == 3 && flags)
-		*flags = gpiospec->args[2];
-
-	if (gpiospec->args[1] == chip->offset)
-		return gpiospec->args[0];
-
-	return -EINVAL;
-}
-
-/**
- * xgpio_irq_mask - Write the specified signal of the GPIO device.
- * @irq_data: per irq and chip data passed down to chip functions
- */
-static void xgpio_irq_mask(struct irq_data *irq_data)
-{
-	unsigned long flags;
-	struct xgpio_instance *chip = irq_data_get_irq_chip_data(irq_data);
-	struct of_mm_gpio_chip *mm_gc = &chip->mmchip;
-	u32 offset = irq_data->irq - chip->irq_base;
-	u32 temp;
-
-	pr_debug("%s: Disable %d irq, irq_enable_mask 0x%x\n",
-		__func__, offset, chip->irq_enable);
-
-	spin_lock_irqsave(&chip->gpio_lock, flags);
-
-	chip->irq_enable &= ~BIT(offset);
-
-	if (!chip->irq_enable) {
-		/* Enable per channel interrupt */
-		temp = xgpio_readreg(mm_gc->regs + XGPIO_IPIER_OFFSET);
-		temp &= chip->offset / XGPIO_CHANNEL_OFFSET + 1;
-		xgpio_writereg(mm_gc->regs + XGPIO_IPIER_OFFSET, temp);
-
-		/* Disable global interrupt if channel interrupts are unused */
-		temp = xgpio_readreg(mm_gc->regs + XGPIO_IPIER_OFFSET);
-		if (!temp)
-			xgpio_writereg(mm_gc->regs + XGPIO_GIER_OFFSET,
-				       ~XGPIO_GIER_IE);
-
-	}
-	spin_unlock_irqrestore(&chip->gpio_lock, flags);
-}
-
-/**
- * xgpio_irq_unmask - Write the specified signal of the GPIO device.
- * @irq_data: per irq and chip data passed down to chip functions
- */
-static void xgpio_irq_unmask(struct irq_data *irq_data)
-{
-	unsigned long flags;
-	struct xgpio_instance *chip = irq_data_get_irq_chip_data(irq_data);
-	struct of_mm_gpio_chip *mm_gc = &chip->mmchip;
-	u32 offset = irq_data->irq - chip->irq_base;
-	u32 temp;
-
-	pr_debug("%s: Enable %d irq, irq_enable_mask 0x%x\n",
-		__func__, offset, chip->irq_enable);
-
-	/* Setup pin as input */
-	xgpio_dir_in(&mm_gc->gc, offset);
-
-	spin_lock_irqsave(&chip->gpio_lock, flags);
-
-	chip->irq_enable |= BIT(offset);
-
-	if (chip->irq_enable) {
-
-		/* Enable per channel interrupt */
-		temp = xgpio_readreg(mm_gc->regs + XGPIO_IPIER_OFFSET);
-		temp |= chip->offset / XGPIO_CHANNEL_OFFSET + 1;
-		xgpio_writereg(mm_gc->regs + XGPIO_IPIER_OFFSET, temp);
-
-		/* Enable global interrupts */
-		xgpio_writereg(mm_gc->regs + XGPIO_GIER_OFFSET, XGPIO_GIER_IE);
-	}
-
-	spin_unlock_irqrestore(&chip->gpio_lock, flags);
-}
-
-/**
- * xgpio_set_irq_type - Write the specified signal of the GPIO device.
- * @irq_data: Per irq and chip data passed down to chip functions
- * @type: Interrupt type that is to be set for the gpio pin
- *
- * Return:
- * 0 if interrupt type is supported otherwise otherwise -EINVAL
- */
-static int xgpio_set_irq_type(struct irq_data *irq_data, unsigned int type)
-{
-	/* Only rising edge case is supported now */
-	if (type == IRQ_TYPE_EDGE_RISING)
-		return 0;
->>>>>>> 125f1b10
 
 	xgpio_writereg(mm_gc->regs + XGPIO_DATA_OFFSET,	chip->gpio_state[0]);
 	xgpio_writereg(mm_gc->regs + XGPIO_TRI_OFFSET, chip->gpio_dir[0]);
@@ -417,14 +298,8 @@
 {
 	struct xgpio_instance *chip;
 	int status = 0;
-<<<<<<< HEAD
 	struct device_node *np = pdev->dev.of_node;
 	u32 is_dual;
-=======
-	const u32 *tree_info;
-	u32 ngpio;
-	u32 cells = 2;
->>>>>>> 125f1b10
 
 	chip = devm_kzalloc(&pdev->dev, sizeof(*chip), GFP_KERNEL);
 	if (!chip)
@@ -438,9 +313,6 @@
 	/* Update GPIO direction shadow register with default value */
 	if (of_property_read_u32(np, "xlnx,tri-default", &chip->gpio_dir[0]))
 		chip->gpio_dir[0] = 0xFFFFFFFF;
-
-	/* Update cells with gpio-cells value */
-	of_property_read_u32(np, "#gpio-cells", &cells);
 
 	/*
 	 * Check device node and parent device node for device width
@@ -451,42 +323,18 @@
 
 	spin_lock_init(&chip->gpio_lock[0]);
 
-<<<<<<< HEAD
 	if (of_property_read_u32(np, "xlnx,is-dual", &is_dual))
 		is_dual = 0;
-=======
-	chip->mmchip.gc.parent = &pdev->dev;
-	chip->mmchip.gc.owner = THIS_MODULE;
-	chip->mmchip.gc.of_xlate = xgpio_xlate;
-	chip->mmchip.gc.of_gpio_n_cells = cells;
-	chip->mmchip.gc.direction_input = xgpio_dir_in;
-	chip->mmchip.gc.direction_output = xgpio_dir_out;
-	chip->mmchip.gc.get = xgpio_get;
-	chip->mmchip.gc.set = xgpio_set;
-	chip->mmchip.gc.request = xgpio_request;
-	chip->mmchip.gc.free = xgpio_free;
-	chip->mmchip.gc.set_multiple = xgpio_set_multiple;
->>>>>>> 125f1b10
 
 	if (is_dual) {
 		/* Update GPIO state shadow register with default value */
 		of_property_read_u32(np, "xlnx,dout-default-2",
 				     &chip->gpio_state[1]);
 
-<<<<<<< HEAD
 		/* Update GPIO direction shadow register with default value */
 		if (of_property_read_u32(np, "xlnx,tri-default-2",
 					 &chip->gpio_dir[1]))
 			chip->gpio_dir[1] = 0xFFFFFFFF;
-=======
-	chip->clk = devm_clk_get(&pdev->dev, "s_axi_aclk");
-	if (IS_ERR(chip->clk)) {
-		if ((PTR_ERR(chip->clk) != -ENOENT) ||
-				(PTR_ERR(chip->clk) != -EPROBE_DEFER)) {
-			dev_err(&pdev->dev, "Input clock not found\n");
-			return PTR_ERR(chip->clk);
-		}
->>>>>>> 125f1b10
 
 		/*
 		 * Check device node and parent device node for device width
@@ -496,14 +344,7 @@
 					 &chip->gpio_width[1]))
 			chip->gpio_width[1] = 32;
 
-<<<<<<< HEAD
 		spin_lock_init(&chip->gpio_lock[1]);
-=======
-	status = clk_prepare_enable(chip->clk);
-	if (status < 0) {
-		dev_err(&pdev->dev, "Failed to prepare clk\n");
-		return status;
->>>>>>> 125f1b10
 	}
 
 	chip->mmchip.gc.ngpio = chip->gpio_width[0] + chip->gpio_width[1];
@@ -519,99 +360,12 @@
 	/* Call the OF gpio helper to setup and register the GPIO device */
 	status = of_mm_gpiochip_add_data(np, &chip->mmchip, chip);
 	if (status) {
-<<<<<<< HEAD
-		pr_err("%s: error in probe function with status %d\n",
-		       np->full_name, status);
-		return status;
-=======
 		pr_err("%pOF: error in probe function with status %d\n",
 		       np, status);
-		goto err_pm_put;
+		return status;
 	}
 
-	status = xgpio_irq_setup(np, chip);
-	if (status) {
-		pr_err("%s: GPIO IRQ initialization failed %d\n",
-		       np->full_name, status);
-		goto err_pm_put;
-	}
-
-	pr_info("XGpio: %s: registered, base is %d\n", np->full_name,
-							chip->mmchip.gc.base);
-
-	tree_info = of_get_property(np, "xlnx,is-dual", NULL);
-	if (tree_info && be32_to_cpup(tree_info)) {
-		chip = devm_kzalloc(&pdev->dev, sizeof(*chip), GFP_KERNEL);
-		if (!chip)
-			return -ENOMEM;
-
-		/* Add dual channel offset */
-		chip->offset = XGPIO_CHANNEL_OFFSET;
-
-		/* Update GPIO state shadow register with default value */
-		of_property_read_u32(np, "xlnx,dout-default-2",
-				     &chip->gpio_state);
-
-		/* By default, all pins are inputs */
-		chip->gpio_dir = 0xFFFFFFFF;
-
-		/* Update GPIO direction shadow register with default value */
-		of_property_read_u32(np, "xlnx,tri-default-2", &chip->gpio_dir);
-
-		/*
-		 * Check device node and parent device node for device width
-		 * and assume default width of 32
-		 */
-		if (of_property_read_u32(np, "xlnx,gpio2-width", &ngpio))
-			ngpio = 32;
-		chip->mmchip.gc.ngpio = (u16)ngpio;
-
-		spin_lock_init(&chip->gpio_lock);
-
-		chip->mmchip.gc.parent = &pdev->dev;
-		chip->mmchip.gc.owner = THIS_MODULE;
-		chip->mmchip.gc.of_xlate = xgpio_xlate;
-		chip->mmchip.gc.of_gpio_n_cells = cells;
-		chip->mmchip.gc.direction_input = xgpio_dir_in;
-		chip->mmchip.gc.direction_output = xgpio_dir_out;
-		chip->mmchip.gc.get = xgpio_get;
-		chip->mmchip.gc.set = xgpio_set;
-		chip->mmchip.gc.request = xgpio_request;
-		chip->mmchip.gc.free = xgpio_free;
-		chip->mmchip.gc.set_multiple = xgpio_set_multiple;
-
-		chip->mmchip.save_regs = xgpio_save_regs;
-
-		status = xgpio_irq_setup(np, chip);
-		if (status) {
-			pr_err("%s: GPIO IRQ initialization failed %d\n",
-			      np->full_name, status);
-			goto err_pm_put;
-		}
-
-		/* Call the OF gpio helper to setup and register the GPIO dev */
-		status = of_mm_gpiochip_add(np, &chip->mmchip);
-		if (status) {
-			pr_err("%s: error in probe function with status %d\n",
-			       np->full_name, status);
-			goto err_pm_put;
-		}
-		pr_info("XGpio: %s: dual channel registered, base is %d\n",
-					np->full_name, chip->mmchip.gc.base);
->>>>>>> 125f1b10
-	}
-
-	return 0;
-<<<<<<< HEAD
-=======
-
-err_pm_put:
-	pm_runtime_put(&pdev->dev);
-err_unprepare_clk:
-	pm_runtime_disable(&pdev->dev);
-	clk_disable_unprepare(chip->clk);
-	return status;
->>>>>>> 125f1b10
+	return 0;
 }
 
 static const struct of_device_id xgpio_of_match[] = {
