--- conflicted
+++ resolved
@@ -69,12 +69,9 @@
 void qlink_chandef_cfg2q(const struct cfg80211_chan_def *chdef,
 			 struct qlink_chandef *qch);
 enum qlink_hidden_ssid qlink_hidden_ssid_nl2q(enum nl80211_hidden_ssid nl_val);
-<<<<<<< HEAD
-=======
 bool qtnf_utils_is_bit_set(const u8 *arr, unsigned int bit,
 			   unsigned int arr_max_len);
 void qlink_acl_data_cfg2q(const struct cfg80211_acl_data *acl,
 			  struct qlink_acl_data *qacl);
->>>>>>> 661e50bc
 
 #endif /* _QTN_FMAC_QLINK_UTIL_H_ */