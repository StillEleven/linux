/*
 * Copyright (C) 2015-2017 Netronome Systems, Inc.
 *
 * This software is dual licensed under the GNU General License Version 2,
 * June 1991 as shown in the file COPYING in the top-level directory of this
 * source tree or the BSD 2-Clause License provided below.  You have the
 * option to license this software under the complete terms of either license.
 *
 * The BSD 2-Clause License:
 *
 *     Redistribution and use in source and binary forms, with or
 *     without modification, are permitted provided that the following
 *     conditions are met:
 *
 *      1. Redistributions of source code must retain the above
 *         copyright notice, this list of conditions and the following
 *         disclaimer.
 *
 *      2. Redistributions in binary form must reproduce the above
 *         copyright notice, this list of conditions and the following
 *         disclaimer in the documentation and/or other materials
 *         provided with the distribution.
 *
 * THE SOFTWARE IS PROVIDED "AS IS", WITHOUT WARRANTY OF ANY KIND,
 * EXPRESS OR IMPLIED, INCLUDING BUT NOT LIMITED TO THE WARRANTIES OF
 * MERCHANTABILITY, FITNESS FOR A PARTICULAR PURPOSE AND
 * NONINFRINGEMENT. IN NO EVENT SHALL THE AUTHORS OR COPYRIGHT HOLDERS
 * BE LIABLE FOR ANY CLAIM, DAMAGES OR OTHER LIABILITY, WHETHER IN AN
 * ACTION OF CONTRACT, TORT OR OTHERWISE, ARISING FROM, OUT OF OR IN
 * CONNECTION WITH THE SOFTWARE OR THE USE OR OTHER DEALINGS IN THE
 * SOFTWARE.
 */

/*
 * nfp_net_ethtool.c
 * Netronome network device driver: ethtool support
 * Authors: Jakub Kicinski <jakub.kicinski@netronome.com>
 *          Jason McMullan <jason.mcmullan@netronome.com>
 *          Rolf Neugebauer <rolf.neugebauer@netronome.com>
 *          Brad Petrus <brad.petrus@netronome.com>
 */

#include <linux/bitfield.h>
#include <linux/kernel.h>
#include <linux/netdevice.h>
#include <linux/etherdevice.h>
#include <linux/interrupt.h>
#include <linux/pci.h>
#include <linux/ethtool.h>

#include "nfpcore/nfp.h"
#include "nfpcore/nfp_nsp.h"
#include "nfp_app.h"
#include "nfp_net_ctrl.h"
#include "nfp_net.h"
#include "nfp_port.h"

enum nfp_dump_diag {
	NFP_DUMP_NSP_DIAG = 0,
};

struct nfp_et_stat {
	char name[ETH_GSTRING_LEN];
	int off;
};

static const struct nfp_et_stat nfp_net_et_stats[] = {
	/* Stats from the device */
	{ "dev_rx_discards",	NFP_NET_CFG_STATS_RX_DISCARDS },
	{ "dev_rx_errors",	NFP_NET_CFG_STATS_RX_ERRORS },
	{ "dev_rx_bytes",	NFP_NET_CFG_STATS_RX_OCTETS },
	{ "dev_rx_uc_bytes",	NFP_NET_CFG_STATS_RX_UC_OCTETS },
	{ "dev_rx_mc_bytes",	NFP_NET_CFG_STATS_RX_MC_OCTETS },
	{ "dev_rx_bc_bytes",	NFP_NET_CFG_STATS_RX_BC_OCTETS },
	{ "dev_rx_pkts",	NFP_NET_CFG_STATS_RX_FRAMES },
	{ "dev_rx_mc_pkts",	NFP_NET_CFG_STATS_RX_MC_FRAMES },
	{ "dev_rx_bc_pkts",	NFP_NET_CFG_STATS_RX_BC_FRAMES },

	{ "dev_tx_discards",	NFP_NET_CFG_STATS_TX_DISCARDS },
	{ "dev_tx_errors",	NFP_NET_CFG_STATS_TX_ERRORS },
	{ "dev_tx_bytes",	NFP_NET_CFG_STATS_TX_OCTETS },
	{ "dev_tx_uc_bytes",	NFP_NET_CFG_STATS_TX_UC_OCTETS },
	{ "dev_tx_mc_bytes",	NFP_NET_CFG_STATS_TX_MC_OCTETS },
	{ "dev_tx_bc_bytes",	NFP_NET_CFG_STATS_TX_BC_OCTETS },
	{ "dev_tx_pkts",	NFP_NET_CFG_STATS_TX_FRAMES },
	{ "dev_tx_mc_pkts",	NFP_NET_CFG_STATS_TX_MC_FRAMES },
	{ "dev_tx_bc_pkts",	NFP_NET_CFG_STATS_TX_BC_FRAMES },

	{ "bpf_pass_pkts",	NFP_NET_CFG_STATS_APP0_FRAMES },
	{ "bpf_pass_bytes",	NFP_NET_CFG_STATS_APP0_BYTES },
	/* see comments in outro functions in nfp_bpf_jit.c to find out
	 * how different BPF modes use app-specific counters
	 */
	{ "bpf_app1_pkts",	NFP_NET_CFG_STATS_APP1_FRAMES },
	{ "bpf_app1_bytes",	NFP_NET_CFG_STATS_APP1_BYTES },
	{ "bpf_app2_pkts",	NFP_NET_CFG_STATS_APP2_FRAMES },
	{ "bpf_app2_bytes",	NFP_NET_CFG_STATS_APP2_BYTES },
	{ "bpf_app3_pkts",	NFP_NET_CFG_STATS_APP3_FRAMES },
	{ "bpf_app3_bytes",	NFP_NET_CFG_STATS_APP3_BYTES },
};

static const struct nfp_et_stat nfp_mac_et_stats[] = {
	{ "rx_octets",			NFP_MAC_STATS_RX_IN_OCTETS, },
	{ "rx_frame_too_long_errors",
			NFP_MAC_STATS_RX_FRAME_TOO_LONG_ERRORS, },
	{ "rx_range_length_errors",	NFP_MAC_STATS_RX_RANGE_LENGTH_ERRORS, },
	{ "rx_vlan_reveive_ok",		NFP_MAC_STATS_RX_VLAN_REVEIVE_OK, },
	{ "rx_errors",			NFP_MAC_STATS_RX_IN_ERRORS, },
	{ "rx_broadcast_pkts",		NFP_MAC_STATS_RX_IN_BROADCAST_PKTS, },
	{ "rx_drop_events",		NFP_MAC_STATS_RX_DROP_EVENTS, },
	{ "rx_alignment_errors",	NFP_MAC_STATS_RX_ALIGNMENT_ERRORS, },
	{ "rx_pause_mac_ctrl_frames",
			NFP_MAC_STATS_RX_PAUSE_MAC_CTRL_FRAMES, },
	{ "rx_frames_received_ok",	NFP_MAC_STATS_RX_FRAMES_RECEIVED_OK, },
	{ "rx_frame_check_sequence_errors",
			NFP_MAC_STATS_RX_FRAME_CHECK_SEQUENCE_ERRORS, },
	{ "rx_unicast_pkts",		NFP_MAC_STATS_RX_UNICAST_PKTS, },
	{ "rx_multicast_pkts",		NFP_MAC_STATS_RX_MULTICAST_PKTS, },
	{ "rx_pkts",			NFP_MAC_STATS_RX_PKTS, },
	{ "rx_undersize_pkts",		NFP_MAC_STATS_RX_UNDERSIZE_PKTS, },
	{ "rx_pkts_64_octets",		NFP_MAC_STATS_RX_PKTS_64_OCTETS, },
	{ "rx_pkts_65_to_127_octets",
			NFP_MAC_STATS_RX_PKTS_65_TO_127_OCTETS, },
	{ "rx_pkts_128_to_255_octets",
			NFP_MAC_STATS_RX_PKTS_128_TO_255_OCTETS, },
	{ "rx_pkts_256_to_511_octets",
			NFP_MAC_STATS_RX_PKTS_256_TO_511_OCTETS, },
	{ "rx_pkts_512_to_1023_octets",
			NFP_MAC_STATS_RX_PKTS_512_TO_1023_OCTETS, },
	{ "rx_pkts_1024_to_1518_octets",
			NFP_MAC_STATS_RX_PKTS_1024_TO_1518_OCTETS, },
	{ "rx_pkts_1519_to_max_octets",
			NFP_MAC_STATS_RX_PKTS_1519_TO_MAX_OCTETS, },
	{ "rx_jabbers",			NFP_MAC_STATS_RX_JABBERS, },
	{ "rx_fragments",		NFP_MAC_STATS_RX_FRAGMENTS, },
	{ "rx_oversize_pkts",		NFP_MAC_STATS_RX_OVERSIZE_PKTS, },
	{ "rx_pause_frames_class0",	NFP_MAC_STATS_RX_PAUSE_FRAMES_CLASS0, },
	{ "rx_pause_frames_class1",	NFP_MAC_STATS_RX_PAUSE_FRAMES_CLASS1, },
	{ "rx_pause_frames_class2",	NFP_MAC_STATS_RX_PAUSE_FRAMES_CLASS2, },
	{ "rx_pause_frames_class3",	NFP_MAC_STATS_RX_PAUSE_FRAMES_CLASS3, },
	{ "rx_pause_frames_class4",	NFP_MAC_STATS_RX_PAUSE_FRAMES_CLASS4, },
	{ "rx_pause_frames_class5",	NFP_MAC_STATS_RX_PAUSE_FRAMES_CLASS5, },
	{ "rx_pause_frames_class6",	NFP_MAC_STATS_RX_PAUSE_FRAMES_CLASS6, },
	{ "rx_pause_frames_class7",	NFP_MAC_STATS_RX_PAUSE_FRAMES_CLASS7, },
	{ "rx_mac_ctrl_frames_received",
			NFP_MAC_STATS_RX_MAC_CTRL_FRAMES_RECEIVED, },
	{ "rx_mac_head_drop",		NFP_MAC_STATS_RX_MAC_HEAD_DROP, },
	{ "tx_queue_drop",		NFP_MAC_STATS_TX_QUEUE_DROP, },
	{ "tx_octets",			NFP_MAC_STATS_TX_OUT_OCTETS, },
	{ "tx_vlan_transmitted_ok",	NFP_MAC_STATS_TX_VLAN_TRANSMITTED_OK, },
	{ "tx_errors",			NFP_MAC_STATS_TX_OUT_ERRORS, },
	{ "tx_broadcast_pkts",		NFP_MAC_STATS_TX_BROADCAST_PKTS, },
	{ "tx_pause_mac_ctrl_frames",
			NFP_MAC_STATS_TX_PAUSE_MAC_CTRL_FRAMES, },
	{ "tx_frames_transmitted_ok",
			NFP_MAC_STATS_TX_FRAMES_TRANSMITTED_OK, },
	{ "tx_unicast_pkts",		NFP_MAC_STATS_TX_UNICAST_PKTS, },
	{ "tx_multicast_pkts",		NFP_MAC_STATS_TX_MULTICAST_PKTS, },
	{ "tx_pkts_64_octets",		NFP_MAC_STATS_TX_PKTS_64_OCTETS, },
	{ "tx_pkts_65_to_127_octets",
			NFP_MAC_STATS_TX_PKTS_65_TO_127_OCTETS, },
	{ "tx_pkts_128_to_255_octets",
			NFP_MAC_STATS_TX_PKTS_128_TO_255_OCTETS, },
	{ "tx_pkts_256_to_511_octets",
			NFP_MAC_STATS_TX_PKTS_256_TO_511_OCTETS, },
	{ "tx_pkts_512_to_1023_octets",
			NFP_MAC_STATS_TX_PKTS_512_TO_1023_OCTETS, },
	{ "tx_pkts_1024_to_1518_octets",
			NFP_MAC_STATS_TX_PKTS_1024_TO_1518_OCTETS, },
	{ "tx_pkts_1519_to_max_octets",
			NFP_MAC_STATS_TX_PKTS_1519_TO_MAX_OCTETS, },
	{ "tx_pause_frames_class0",	NFP_MAC_STATS_TX_PAUSE_FRAMES_CLASS0, },
	{ "tx_pause_frames_class1",	NFP_MAC_STATS_TX_PAUSE_FRAMES_CLASS1, },
	{ "tx_pause_frames_class2",	NFP_MAC_STATS_TX_PAUSE_FRAMES_CLASS2, },
	{ "tx_pause_frames_class3",	NFP_MAC_STATS_TX_PAUSE_FRAMES_CLASS3, },
	{ "tx_pause_frames_class4",	NFP_MAC_STATS_TX_PAUSE_FRAMES_CLASS4, },
	{ "tx_pause_frames_class5",	NFP_MAC_STATS_TX_PAUSE_FRAMES_CLASS5, },
	{ "tx_pause_frames_class6",	NFP_MAC_STATS_TX_PAUSE_FRAMES_CLASS6, },
	{ "tx_pause_frames_class7",	NFP_MAC_STATS_TX_PAUSE_FRAMES_CLASS7, },
};

#define NN_ET_GLOBAL_STATS_LEN ARRAY_SIZE(nfp_net_et_stats)
#define NN_ET_SWITCH_STATS_LEN 9
#define NN_ET_RVEC_GATHER_STATS 7

static void nfp_net_get_nspinfo(struct nfp_app *app, char *version)
{
	struct nfp_nsp *nsp;

	if (!app)
		return;

	nsp = nfp_nsp_open(app->cpp);
	if (IS_ERR(nsp))
		return;

	snprintf(version, ETHTOOL_FWVERS_LEN, "%hu.%hu",
		 nfp_nsp_get_abi_ver_major(nsp),
		 nfp_nsp_get_abi_ver_minor(nsp));

	nfp_nsp_close(nsp);
}

static void
nfp_get_drvinfo(struct nfp_app *app, struct pci_dev *pdev,
		const char *vnic_version, struct ethtool_drvinfo *drvinfo)
{
	char nsp_version[ETHTOOL_FWVERS_LEN] = {};

	strlcpy(drvinfo->driver, pdev->driver->name, sizeof(drvinfo->driver));
	strlcpy(drvinfo->version, nfp_driver_version, sizeof(drvinfo->version));

	nfp_net_get_nspinfo(app, nsp_version);
	snprintf(drvinfo->fw_version, sizeof(drvinfo->fw_version),
		 "%s %s %s %s", vnic_version, nsp_version,
		 nfp_app_mip_name(app), nfp_app_name(app));
}

static void
nfp_net_get_drvinfo(struct net_device *netdev, struct ethtool_drvinfo *drvinfo)
{
	char vnic_version[ETHTOOL_FWVERS_LEN] = {};
	struct nfp_net *nn = netdev_priv(netdev);

	snprintf(vnic_version, sizeof(vnic_version), "%d.%d.%d.%d",
		 nn->fw_ver.resv, nn->fw_ver.class,
		 nn->fw_ver.major, nn->fw_ver.minor);
	strlcpy(drvinfo->bus_info, pci_name(nn->pdev),
		sizeof(drvinfo->bus_info));

	nfp_get_drvinfo(nn->app, nn->pdev, vnic_version, drvinfo);
}

static void
nfp_app_get_drvinfo(struct net_device *netdev, struct ethtool_drvinfo *drvinfo)
{
	struct nfp_app *app;

	app = nfp_app_from_netdev(netdev);
	if (!app)
		return;

	nfp_get_drvinfo(app, app->pdev, "*", drvinfo);
}

/**
 * nfp_net_get_link_ksettings - Get Link Speed settings
 * @netdev:	network interface device structure
 * @cmd:	ethtool command
 *
 * Reports speed settings based on info in the BAR provided by the fw.
 */
static int
nfp_net_get_link_ksettings(struct net_device *netdev,
			   struct ethtool_link_ksettings *cmd)
{
	static const u32 ls_to_ethtool[] = {
		[NFP_NET_CFG_STS_LINK_RATE_UNSUPPORTED]	= 0,
		[NFP_NET_CFG_STS_LINK_RATE_UNKNOWN]	= SPEED_UNKNOWN,
		[NFP_NET_CFG_STS_LINK_RATE_1G]		= SPEED_1000,
		[NFP_NET_CFG_STS_LINK_RATE_10G]		= SPEED_10000,
		[NFP_NET_CFG_STS_LINK_RATE_25G]		= SPEED_25000,
		[NFP_NET_CFG_STS_LINK_RATE_40G]		= SPEED_40000,
		[NFP_NET_CFG_STS_LINK_RATE_50G]		= SPEED_50000,
		[NFP_NET_CFG_STS_LINK_RATE_100G]	= SPEED_100000,
	};
	struct nfp_eth_table_port *eth_port;
	struct nfp_port *port;
	struct nfp_net *nn;
	u32 sts, ls;

	/* Init to unknowns */
	ethtool_link_ksettings_add_link_mode(cmd, supported, FIBRE);
	cmd->base.port = PORT_OTHER;
	cmd->base.speed = SPEED_UNKNOWN;
	cmd->base.duplex = DUPLEX_UNKNOWN;

	port = nfp_port_from_netdev(netdev);
	eth_port = nfp_port_get_eth_port(port);
	if (eth_port)
		cmd->base.autoneg = eth_port->aneg != NFP_ANEG_DISABLED ?
			AUTONEG_ENABLE : AUTONEG_DISABLE;

	if (!netif_carrier_ok(netdev))
		return 0;

	/* Use link speed from ETH table if available, otherwise try the BAR */
	if (eth_port) {
		cmd->base.port = eth_port->port_type;
		cmd->base.speed = eth_port->speed;
		cmd->base.duplex = DUPLEX_FULL;
		return 0;
	}

	if (!nfp_netdev_is_nfp_net(netdev))
		return -EOPNOTSUPP;
	nn = netdev_priv(netdev);

	sts = nn_readl(nn, NFP_NET_CFG_STS);

	ls = FIELD_GET(NFP_NET_CFG_STS_LINK_RATE, sts);
	if (ls == NFP_NET_CFG_STS_LINK_RATE_UNSUPPORTED)
		return -EOPNOTSUPP;

	if (ls == NFP_NET_CFG_STS_LINK_RATE_UNKNOWN ||
	    ls >= ARRAY_SIZE(ls_to_ethtool))
		return 0;

	cmd->base.speed = ls_to_ethtool[sts];
	cmd->base.duplex = DUPLEX_FULL;

	return 0;
}

static int
nfp_net_set_link_ksettings(struct net_device *netdev,
			   const struct ethtool_link_ksettings *cmd)
{
	struct nfp_eth_table_port *eth_port;
	struct nfp_port *port;
	struct nfp_nsp *nsp;
	int err;

	port = nfp_port_from_netdev(netdev);
	eth_port = __nfp_port_get_eth_port(port);
	if (!eth_port)
		return -EOPNOTSUPP;

	if (netif_running(netdev)) {
		netdev_warn(netdev, "Changing settings not allowed on an active interface. It may cause the port to be disabled until reboot.\n");
		return -EBUSY;
	}

	nsp = nfp_eth_config_start(port->app->cpp, eth_port->index);
	if (IS_ERR(nsp))
		return PTR_ERR(nsp);

	err = __nfp_eth_set_aneg(nsp, cmd->base.autoneg == AUTONEG_ENABLE ?
				 NFP_ANEG_AUTO : NFP_ANEG_DISABLED);
	if (err)
		goto err_bad_set;
	if (cmd->base.speed != SPEED_UNKNOWN) {
		u32 speed = cmd->base.speed / eth_port->lanes;

		err = __nfp_eth_set_speed(nsp, speed);
		if (err)
			goto err_bad_set;
	}

	err = nfp_eth_config_commit_end(nsp);
	if (err > 0)
		return 0; /* no change */

	nfp_net_refresh_port_table(port);

	return err;

err_bad_set:
	nfp_eth_config_cleanup_end(nsp);
	return err;
}

static void nfp_net_get_ringparam(struct net_device *netdev,
				  struct ethtool_ringparam *ring)
{
	struct nfp_net *nn = netdev_priv(netdev);

	ring->rx_max_pending = NFP_NET_MAX_RX_DESCS;
	ring->tx_max_pending = NFP_NET_MAX_TX_DESCS;
	ring->rx_pending = nn->dp.rxd_cnt;
	ring->tx_pending = nn->dp.txd_cnt;
}

static int nfp_net_set_ring_size(struct nfp_net *nn, u32 rxd_cnt, u32 txd_cnt)
{
	struct nfp_net_dp *dp;

	dp = nfp_net_clone_dp(nn);
	if (!dp)
		return -ENOMEM;

	dp->rxd_cnt = rxd_cnt;
	dp->txd_cnt = txd_cnt;

	return nfp_net_ring_reconfig(nn, dp, NULL);
}

static int nfp_net_set_ringparam(struct net_device *netdev,
				 struct ethtool_ringparam *ring)
{
	struct nfp_net *nn = netdev_priv(netdev);
	u32 rxd_cnt, txd_cnt;

	/* We don't have separate queues/rings for small/large frames. */
	if (ring->rx_mini_pending || ring->rx_jumbo_pending)
		return -EINVAL;

	/* Round up to supported values */
	rxd_cnt = roundup_pow_of_two(ring->rx_pending);
	txd_cnt = roundup_pow_of_two(ring->tx_pending);

	if (rxd_cnt < NFP_NET_MIN_RX_DESCS || rxd_cnt > NFP_NET_MAX_RX_DESCS ||
	    txd_cnt < NFP_NET_MIN_TX_DESCS || txd_cnt > NFP_NET_MAX_TX_DESCS)
		return -EINVAL;

	if (nn->dp.rxd_cnt == rxd_cnt && nn->dp.txd_cnt == txd_cnt)
		return 0;

	nn_dbg(nn, "Change ring size: RxQ %u->%u, TxQ %u->%u\n",
	       nn->dp.rxd_cnt, rxd_cnt, nn->dp.txd_cnt, txd_cnt);

	return nfp_net_set_ring_size(nn, rxd_cnt, txd_cnt);
}

static __printf(2, 3) u8 *nfp_pr_et(u8 *data, const char *fmt, ...)
{
	va_list args;

	va_start(args, fmt);
	vsnprintf(data, ETH_GSTRING_LEN, fmt, args);
	va_end(args);

	return data + ETH_GSTRING_LEN;
}

static unsigned int nfp_vnic_get_sw_stats_count(struct net_device *netdev)
{
	struct nfp_net *nn = netdev_priv(netdev);

	return NN_ET_RVEC_GATHER_STATS + nn->dp.num_r_vecs * 3;
}

static u8 *nfp_vnic_get_sw_stats_strings(struct net_device *netdev, u8 *data)
{
	struct nfp_net *nn = netdev_priv(netdev);
	int i;

	for (i = 0; i < nn->dp.num_r_vecs; i++) {
		data = nfp_pr_et(data, "rvec_%u_rx_pkts", i);
		data = nfp_pr_et(data, "rvec_%u_tx_pkts", i);
		data = nfp_pr_et(data, "rvec_%u_tx_busy", i);
	}

	data = nfp_pr_et(data, "hw_rx_csum_ok");
	data = nfp_pr_et(data, "hw_rx_csum_inner_ok");
	data = nfp_pr_et(data, "hw_rx_csum_err");
	data = nfp_pr_et(data, "hw_tx_csum");
	data = nfp_pr_et(data, "hw_tx_inner_csum");
	data = nfp_pr_et(data, "tx_gather");
	data = nfp_pr_et(data, "tx_lso");

	return data;
}

static u64 *nfp_vnic_get_sw_stats(struct net_device *netdev, u64 *data)
{
	u64 gathered_stats[NN_ET_RVEC_GATHER_STATS] = {};
	struct nfp_net *nn = netdev_priv(netdev);
	u64 tmp[NN_ET_RVEC_GATHER_STATS];
	unsigned int i, j;

	for (i = 0; i < nn->dp.num_r_vecs; i++) {
		unsigned int start;

		do {
			start = u64_stats_fetch_begin(&nn->r_vecs[i].rx_sync);
<<<<<<< HEAD
			*data++ = nn->r_vecs[i].rx_pkts;
=======
			data[0] = nn->r_vecs[i].rx_pkts;
>>>>>>> 9abd04af
			tmp[0] = nn->r_vecs[i].hw_csum_rx_ok;
			tmp[1] = nn->r_vecs[i].hw_csum_rx_inner_ok;
			tmp[2] = nn->r_vecs[i].hw_csum_rx_error;
		} while (u64_stats_fetch_retry(&nn->r_vecs[i].rx_sync, start));

		do {
			start = u64_stats_fetch_begin(&nn->r_vecs[i].tx_sync);
<<<<<<< HEAD
			*data++ = nn->r_vecs[i].tx_pkts;
			*data++ = nn->r_vecs[i].tx_busy;
=======
			data[1] = nn->r_vecs[i].tx_pkts;
			data[2] = nn->r_vecs[i].tx_busy;
>>>>>>> 9abd04af
			tmp[3] = nn->r_vecs[i].hw_csum_tx;
			tmp[4] = nn->r_vecs[i].hw_csum_tx_inner;
			tmp[5] = nn->r_vecs[i].tx_gather;
			tmp[6] = nn->r_vecs[i].tx_lso;
		} while (u64_stats_fetch_retry(&nn->r_vecs[i].tx_sync, start));

<<<<<<< HEAD
=======
		data += 3;

>>>>>>> 9abd04af
		for (j = 0; j < NN_ET_RVEC_GATHER_STATS; j++)
			gathered_stats[j] += tmp[j];
	}

	for (j = 0; j < NN_ET_RVEC_GATHER_STATS; j++)
		*data++ = gathered_stats[j];

	return data;
}

static unsigned int
nfp_vnic_get_hw_stats_count(unsigned int rx_rings, unsigned int tx_rings)
{
	return NN_ET_GLOBAL_STATS_LEN + (rx_rings + tx_rings) * 2;
}

static u8 *
nfp_vnic_get_hw_stats_strings(u8 *data, unsigned int rx_rings,
			      unsigned int tx_rings, bool repr)
{
	int swap_off, i;

	BUILD_BUG_ON(NN_ET_GLOBAL_STATS_LEN < NN_ET_SWITCH_STATS_LEN * 2);
	/* If repr is true first add SWITCH_STATS_LEN and then subtract it
	 * effectively swapping the RX and TX statistics (giving us the RX
	 * and TX from perspective of the switch).
	 */
	swap_off = repr * NN_ET_SWITCH_STATS_LEN;

	for (i = 0; i < NN_ET_SWITCH_STATS_LEN; i++)
		data = nfp_pr_et(data, nfp_net_et_stats[i + swap_off].name);

	for (i = NN_ET_SWITCH_STATS_LEN; i < NN_ET_SWITCH_STATS_LEN * 2; i++)
		data = nfp_pr_et(data, nfp_net_et_stats[i - swap_off].name);

	for (i = NN_ET_SWITCH_STATS_LEN * 2; i < NN_ET_GLOBAL_STATS_LEN; i++)
		data = nfp_pr_et(data, nfp_net_et_stats[i].name);

	for (i = 0; i < tx_rings; i++) {
		data = nfp_pr_et(data, "txq_%u_pkts", i);
		data = nfp_pr_et(data, "txq_%u_bytes", i);
	}

	for (i = 0; i < rx_rings; i++) {
		data = nfp_pr_et(data, "rxq_%u_pkts", i);
		data = nfp_pr_et(data, "rxq_%u_bytes", i);
	}

	return data;
}

static u64 *
nfp_vnic_get_hw_stats(u64 *data, u8 __iomem *mem,
		      unsigned int rx_rings, unsigned int tx_rings)
{
	unsigned int i;

	for (i = 0; i < NN_ET_GLOBAL_STATS_LEN; i++)
		*data++ = readq(mem + nfp_net_et_stats[i].off);

	for (i = 0; i < tx_rings; i++) {
		*data++ = readq(mem + NFP_NET_CFG_TXR_STATS(i));
		*data++ = readq(mem + NFP_NET_CFG_TXR_STATS(i) + 8);
	}

	for (i = 0; i < rx_rings; i++) {
		*data++ = readq(mem + NFP_NET_CFG_RXR_STATS(i));
		*data++ = readq(mem + NFP_NET_CFG_RXR_STATS(i) + 8);
	}

	return data;
}

static unsigned int nfp_mac_get_stats_count(struct net_device *netdev)
{
	struct nfp_port *port;

	port = nfp_port_from_netdev(netdev);
	if (!__nfp_port_get_eth_port(port) || !port->eth_stats)
		return 0;

	return ARRAY_SIZE(nfp_mac_et_stats);
}

static u8 *nfp_mac_get_stats_strings(struct net_device *netdev, u8 *data)
{
	struct nfp_port *port;
	unsigned int i;

	port = nfp_port_from_netdev(netdev);
	if (!__nfp_port_get_eth_port(port) || !port->eth_stats)
		return data;

	for (i = 0; i < ARRAY_SIZE(nfp_mac_et_stats); i++)
		data = nfp_pr_et(data, "mac.%s", nfp_mac_et_stats[i].name);

	return data;
}

static u64 *nfp_mac_get_stats(struct net_device *netdev, u64 *data)
{
	struct nfp_port *port;
	unsigned int i;

	port = nfp_port_from_netdev(netdev);
	if (!__nfp_port_get_eth_port(port) || !port->eth_stats)
		return data;

	for (i = 0; i < ARRAY_SIZE(nfp_mac_et_stats); i++)
		*data++ = readq(port->eth_stats + nfp_mac_et_stats[i].off);

	return data;
}

static void nfp_net_get_strings(struct net_device *netdev,
				u32 stringset, u8 *data)
{
	struct nfp_net *nn = netdev_priv(netdev);

	switch (stringset) {
	case ETH_SS_STATS:
		data = nfp_vnic_get_sw_stats_strings(netdev, data);
		data = nfp_vnic_get_hw_stats_strings(data, nn->dp.num_rx_rings,
						     nn->dp.num_tx_rings,
						     false);
		data = nfp_mac_get_stats_strings(netdev, data);
		break;
	}
}

static void
nfp_net_get_stats(struct net_device *netdev, struct ethtool_stats *stats,
		  u64 *data)
{
	struct nfp_net *nn = netdev_priv(netdev);

	data = nfp_vnic_get_sw_stats(netdev, data);
	data = nfp_vnic_get_hw_stats(data, nn->dp.ctrl_bar,
				     nn->dp.num_rx_rings, nn->dp.num_tx_rings);
	data = nfp_mac_get_stats(netdev, data);
}

static int nfp_net_get_sset_count(struct net_device *netdev, int sset)
{
	struct nfp_net *nn = netdev_priv(netdev);

	switch (sset) {
	case ETH_SS_STATS:
		return nfp_vnic_get_sw_stats_count(netdev) +
		       nfp_vnic_get_hw_stats_count(nn->dp.num_rx_rings,
						   nn->dp.num_tx_rings) +
		       nfp_mac_get_stats_count(netdev);
	default:
		return -EOPNOTSUPP;
	}
}

static void nfp_port_get_strings(struct net_device *netdev,
				 u32 stringset, u8 *data)
{
	struct nfp_port *port = nfp_port_from_netdev(netdev);

	switch (stringset) {
	case ETH_SS_STATS:
		if (nfp_port_is_vnic(port))
			data = nfp_vnic_get_hw_stats_strings(data, 0, 0, true);
		else
			data = nfp_mac_get_stats_strings(netdev, data);
		break;
	}
}

static void
nfp_port_get_stats(struct net_device *netdev, struct ethtool_stats *stats,
		   u64 *data)
{
	struct nfp_port *port = nfp_port_from_netdev(netdev);

	if (nfp_port_is_vnic(port))
		data = nfp_vnic_get_hw_stats(data, port->vnic, 0, 0);
	else
		data = nfp_mac_get_stats(netdev, data);
}

static int nfp_port_get_sset_count(struct net_device *netdev, int sset)
{
	struct nfp_port *port = nfp_port_from_netdev(netdev);
	unsigned int count;

	switch (sset) {
	case ETH_SS_STATS:
		if (nfp_port_is_vnic(port))
			count = nfp_vnic_get_hw_stats_count(0, 0);
		else
			count = nfp_mac_get_stats_count(netdev);
		return count;
	default:
		return -EOPNOTSUPP;
	}
}

/* RX network flow classification (RSS, filters, etc)
 */
static u32 ethtool_flow_to_nfp_flag(u32 flow_type)
{
	static const u32 xlate_ethtool_to_nfp[IPV6_FLOW + 1] = {
		[TCP_V4_FLOW]	= NFP_NET_CFG_RSS_IPV4_TCP,
		[TCP_V6_FLOW]	= NFP_NET_CFG_RSS_IPV6_TCP,
		[UDP_V4_FLOW]	= NFP_NET_CFG_RSS_IPV4_UDP,
		[UDP_V6_FLOW]	= NFP_NET_CFG_RSS_IPV6_UDP,
		[IPV4_FLOW]	= NFP_NET_CFG_RSS_IPV4,
		[IPV6_FLOW]	= NFP_NET_CFG_RSS_IPV6,
	};

	if (flow_type >= ARRAY_SIZE(xlate_ethtool_to_nfp))
		return 0;

	return xlate_ethtool_to_nfp[flow_type];
}

static int nfp_net_get_rss_hash_opts(struct nfp_net *nn,
				     struct ethtool_rxnfc *cmd)
{
	u32 nfp_rss_flag;

	cmd->data = 0;

	if (!(nn->cap & NFP_NET_CFG_CTRL_RSS_ANY))
		return -EOPNOTSUPP;

	nfp_rss_flag = ethtool_flow_to_nfp_flag(cmd->flow_type);
	if (!nfp_rss_flag)
		return -EINVAL;

	cmd->data |= RXH_IP_SRC | RXH_IP_DST;
	if (nn->rss_cfg & nfp_rss_flag)
		cmd->data |= RXH_L4_B_0_1 | RXH_L4_B_2_3;

	return 0;
}

static int nfp_net_get_rxnfc(struct net_device *netdev,
			     struct ethtool_rxnfc *cmd, u32 *rule_locs)
{
	struct nfp_net *nn = netdev_priv(netdev);

	switch (cmd->cmd) {
	case ETHTOOL_GRXRINGS:
		cmd->data = nn->dp.num_rx_rings;
		return 0;
	case ETHTOOL_GRXFH:
		return nfp_net_get_rss_hash_opts(nn, cmd);
	default:
		return -EOPNOTSUPP;
	}
}

static int nfp_net_set_rss_hash_opt(struct nfp_net *nn,
				    struct ethtool_rxnfc *nfc)
{
	u32 new_rss_cfg = nn->rss_cfg;
	u32 nfp_rss_flag;
	int err;

	if (!(nn->cap & NFP_NET_CFG_CTRL_RSS_ANY))
		return -EOPNOTSUPP;

	/* RSS only supports IP SA/DA and L4 src/dst ports  */
	if (nfc->data & ~(RXH_IP_SRC | RXH_IP_DST |
			  RXH_L4_B_0_1 | RXH_L4_B_2_3))
		return -EINVAL;

	/* We need at least the IP SA/DA fields for hashing */
	if (!(nfc->data & RXH_IP_SRC) ||
	    !(nfc->data & RXH_IP_DST))
		return -EINVAL;

	nfp_rss_flag = ethtool_flow_to_nfp_flag(nfc->flow_type);
	if (!nfp_rss_flag)
		return -EINVAL;

	switch (nfc->data & (RXH_L4_B_0_1 | RXH_L4_B_2_3)) {
	case 0:
		new_rss_cfg &= ~nfp_rss_flag;
		break;
	case (RXH_L4_B_0_1 | RXH_L4_B_2_3):
		new_rss_cfg |= nfp_rss_flag;
		break;
	default:
		return -EINVAL;
	}

	new_rss_cfg |= FIELD_PREP(NFP_NET_CFG_RSS_HFUNC, nn->rss_hfunc);
	new_rss_cfg |= NFP_NET_CFG_RSS_MASK;

	if (new_rss_cfg == nn->rss_cfg)
		return 0;

	writel(new_rss_cfg, nn->dp.ctrl_bar + NFP_NET_CFG_RSS_CTRL);
	err = nfp_net_reconfig(nn, NFP_NET_CFG_UPDATE_RSS);
	if (err)
		return err;

	nn->rss_cfg = new_rss_cfg;

	nn_dbg(nn, "Changed RSS config to 0x%x\n", nn->rss_cfg);
	return 0;
}

static int nfp_net_set_rxnfc(struct net_device *netdev,
			     struct ethtool_rxnfc *cmd)
{
	struct nfp_net *nn = netdev_priv(netdev);

	switch (cmd->cmd) {
	case ETHTOOL_SRXFH:
		return nfp_net_set_rss_hash_opt(nn, cmd);
	default:
		return -EOPNOTSUPP;
	}
}

static u32 nfp_net_get_rxfh_indir_size(struct net_device *netdev)
{
	struct nfp_net *nn = netdev_priv(netdev);

	if (!(nn->cap & NFP_NET_CFG_CTRL_RSS_ANY))
		return 0;

	return ARRAY_SIZE(nn->rss_itbl);
}

static u32 nfp_net_get_rxfh_key_size(struct net_device *netdev)
{
	struct nfp_net *nn = netdev_priv(netdev);

	if (!(nn->cap & NFP_NET_CFG_CTRL_RSS_ANY))
		return -EOPNOTSUPP;

	return nfp_net_rss_key_sz(nn);
}

static int nfp_net_get_rxfh(struct net_device *netdev, u32 *indir, u8 *key,
			    u8 *hfunc)
{
	struct nfp_net *nn = netdev_priv(netdev);
	int i;

	if (!(nn->cap & NFP_NET_CFG_CTRL_RSS_ANY))
		return -EOPNOTSUPP;

	if (indir)
		for (i = 0; i < ARRAY_SIZE(nn->rss_itbl); i++)
			indir[i] = nn->rss_itbl[i];
	if (key)
		memcpy(key, nn->rss_key, nfp_net_rss_key_sz(nn));
	if (hfunc) {
		*hfunc = nn->rss_hfunc;
		if (*hfunc >= 1 << ETH_RSS_HASH_FUNCS_COUNT)
			*hfunc = ETH_RSS_HASH_UNKNOWN;
	}

	return 0;
}

static int nfp_net_set_rxfh(struct net_device *netdev,
			    const u32 *indir, const u8 *key,
			    const u8 hfunc)
{
	struct nfp_net *nn = netdev_priv(netdev);
	int i;

	if (!(nn->cap & NFP_NET_CFG_CTRL_RSS_ANY) ||
	    !(hfunc == ETH_RSS_HASH_NO_CHANGE || hfunc == nn->rss_hfunc))
		return -EOPNOTSUPP;

	if (!key && !indir)
		return 0;

	if (key) {
		memcpy(nn->rss_key, key, nfp_net_rss_key_sz(nn));
		nfp_net_rss_write_key(nn);
	}
	if (indir) {
		for (i = 0; i < ARRAY_SIZE(nn->rss_itbl); i++)
			nn->rss_itbl[i] = indir[i];

		nfp_net_rss_write_itbl(nn);
	}

	return nfp_net_reconfig(nn, NFP_NET_CFG_UPDATE_RSS);
}

/* Dump BAR registers
 */
static int nfp_net_get_regs_len(struct net_device *netdev)
{
	return NFP_NET_CFG_BAR_SZ;
}

static void nfp_net_get_regs(struct net_device *netdev,
			     struct ethtool_regs *regs, void *p)
{
	struct nfp_net *nn = netdev_priv(netdev);
	u32 *regs_buf = p;
	int i;

	regs->version = nn_readl(nn, NFP_NET_CFG_VERSION);

	for (i = 0; i < NFP_NET_CFG_BAR_SZ / sizeof(u32); i++)
		regs_buf[i] = readl(nn->dp.ctrl_bar + (i * sizeof(u32)));
}

static int nfp_net_get_coalesce(struct net_device *netdev,
				struct ethtool_coalesce *ec)
{
	struct nfp_net *nn = netdev_priv(netdev);

	if (!(nn->cap & NFP_NET_CFG_CTRL_IRQMOD))
		return -EINVAL;

	ec->rx_coalesce_usecs       = nn->rx_coalesce_usecs;
	ec->rx_max_coalesced_frames = nn->rx_coalesce_max_frames;
	ec->tx_coalesce_usecs       = nn->tx_coalesce_usecs;
	ec->tx_max_coalesced_frames = nn->tx_coalesce_max_frames;

	return 0;
}

/* Other debug dumps
 */
static int
nfp_dump_nsp_diag(struct nfp_app *app, struct ethtool_dump *dump, void *buffer)
{
	struct nfp_resource *res;
	int ret;

	if (!app)
		return -EOPNOTSUPP;

	dump->version = 1;
	dump->flag = NFP_DUMP_NSP_DIAG;

	res = nfp_resource_acquire(app->cpp, NFP_RESOURCE_NSP_DIAG);
	if (IS_ERR(res))
		return PTR_ERR(res);

	if (buffer) {
		if (dump->len != nfp_resource_size(res)) {
			ret = -EINVAL;
			goto exit_release;
		}

		ret = nfp_cpp_read(app->cpp, nfp_resource_cpp_id(res),
				   nfp_resource_address(res),
				   buffer, dump->len);
		if (ret != dump->len)
			ret = ret < 0 ? ret : -EIO;
		else
			ret = 0;
	} else {
		dump->len = nfp_resource_size(res);
		ret = 0;
	}
exit_release:
	nfp_resource_release(res);

	return ret;
}

static int nfp_app_set_dump(struct net_device *netdev, struct ethtool_dump *val)
{
	struct nfp_app *app = nfp_app_from_netdev(netdev);

	if (!app)
		return -EOPNOTSUPP;

	if (val->flag != NFP_DUMP_NSP_DIAG)
		return -EINVAL;

	return 0;
}

static int
nfp_app_get_dump_flag(struct net_device *netdev, struct ethtool_dump *dump)
{
	return nfp_dump_nsp_diag(nfp_app_from_netdev(netdev), dump, NULL);
}

static int
nfp_app_get_dump_data(struct net_device *netdev, struct ethtool_dump *dump,
		      void *buffer)
{
	return nfp_dump_nsp_diag(nfp_app_from_netdev(netdev), dump, buffer);
}

static int nfp_net_set_coalesce(struct net_device *netdev,
				struct ethtool_coalesce *ec)
{
	struct nfp_net *nn = netdev_priv(netdev);
	unsigned int factor;

	if (ec->rx_coalesce_usecs_irq ||
	    ec->rx_max_coalesced_frames_irq ||
	    ec->tx_coalesce_usecs_irq ||
	    ec->tx_max_coalesced_frames_irq ||
	    ec->stats_block_coalesce_usecs ||
	    ec->use_adaptive_rx_coalesce ||
	    ec->use_adaptive_tx_coalesce ||
	    ec->pkt_rate_low ||
	    ec->rx_coalesce_usecs_low ||
	    ec->rx_max_coalesced_frames_low ||
	    ec->tx_coalesce_usecs_low ||
	    ec->tx_max_coalesced_frames_low ||
	    ec->pkt_rate_high ||
	    ec->rx_coalesce_usecs_high ||
	    ec->rx_max_coalesced_frames_high ||
	    ec->tx_coalesce_usecs_high ||
	    ec->tx_max_coalesced_frames_high ||
	    ec->rate_sample_interval)
		return -EOPNOTSUPP;

	/* Compute factor used to convert coalesce '_usecs' parameters to
	 * ME timestamp ticks.  There are 16 ME clock cycles for each timestamp
	 * count.
	 */
	factor = nn->me_freq_mhz / 16;

	/* Each pair of (usecs, max_frames) fields specifies that interrupts
	 * should be coalesced until
	 *      (usecs > 0 && time_since_first_completion >= usecs) ||
	 *      (max_frames > 0 && completed_frames >= max_frames)
	 *
	 * It is illegal to set both usecs and max_frames to zero as this would
	 * cause interrupts to never be generated.  To disable coalescing, set
	 * usecs = 0 and max_frames = 1.
	 *
	 * Some implementations ignore the value of max_frames and use the
	 * condition time_since_first_completion >= usecs
	 */

	if (!(nn->cap & NFP_NET_CFG_CTRL_IRQMOD))
		return -EINVAL;

	/* ensure valid configuration */
	if (!ec->rx_coalesce_usecs && !ec->rx_max_coalesced_frames)
		return -EINVAL;

	if (!ec->tx_coalesce_usecs && !ec->tx_max_coalesced_frames)
		return -EINVAL;

	if (ec->rx_coalesce_usecs * factor >= ((1 << 16) - 1))
		return -EINVAL;

	if (ec->tx_coalesce_usecs * factor >= ((1 << 16) - 1))
		return -EINVAL;

	if (ec->rx_max_coalesced_frames >= ((1 << 16) - 1))
		return -EINVAL;

	if (ec->tx_max_coalesced_frames >= ((1 << 16) - 1))
		return -EINVAL;

	/* configuration is valid */
	nn->rx_coalesce_usecs      = ec->rx_coalesce_usecs;
	nn->rx_coalesce_max_frames = ec->rx_max_coalesced_frames;
	nn->tx_coalesce_usecs      = ec->tx_coalesce_usecs;
	nn->tx_coalesce_max_frames = ec->tx_max_coalesced_frames;

	/* write configuration to device */
	nfp_net_coalesce_write_cfg(nn);
	return nfp_net_reconfig(nn, NFP_NET_CFG_UPDATE_IRQMOD);
}

static void nfp_net_get_channels(struct net_device *netdev,
				 struct ethtool_channels *channel)
{
	struct nfp_net *nn = netdev_priv(netdev);
	unsigned int num_tx_rings;

	num_tx_rings = nn->dp.num_tx_rings;
	if (nn->dp.xdp_prog)
		num_tx_rings -= nn->dp.num_rx_rings;

	channel->max_rx = min(nn->max_rx_rings, nn->max_r_vecs);
	channel->max_tx = min(nn->max_tx_rings, nn->max_r_vecs);
	channel->max_combined = min(channel->max_rx, channel->max_tx);
	channel->max_other = NFP_NET_NON_Q_VECTORS;
	channel->combined_count = min(nn->dp.num_rx_rings, num_tx_rings);
	channel->rx_count = nn->dp.num_rx_rings - channel->combined_count;
	channel->tx_count = num_tx_rings - channel->combined_count;
	channel->other_count = NFP_NET_NON_Q_VECTORS;
}

static int nfp_net_set_num_rings(struct nfp_net *nn, unsigned int total_rx,
				 unsigned int total_tx)
{
	struct nfp_net_dp *dp;

	dp = nfp_net_clone_dp(nn);
	if (!dp)
		return -ENOMEM;

	dp->num_rx_rings = total_rx;
	dp->num_tx_rings = total_tx;
	/* nfp_net_check_config() will catch num_tx_rings > nn->max_tx_rings */
	if (dp->xdp_prog)
		dp->num_tx_rings += total_rx;

	return nfp_net_ring_reconfig(nn, dp, NULL);
}

static int nfp_net_set_channels(struct net_device *netdev,
				struct ethtool_channels *channel)
{
	struct nfp_net *nn = netdev_priv(netdev);
	unsigned int total_rx, total_tx;

	/* Reject unsupported */
	if (!channel->combined_count ||
	    channel->other_count != NFP_NET_NON_Q_VECTORS ||
	    (channel->rx_count && channel->tx_count))
		return -EINVAL;

	total_rx = channel->combined_count + channel->rx_count;
	total_tx = channel->combined_count + channel->tx_count;

	if (total_rx > min(nn->max_rx_rings, nn->max_r_vecs) ||
	    total_tx > min(nn->max_tx_rings, nn->max_r_vecs))
		return -EINVAL;

	return nfp_net_set_num_rings(nn, total_rx, total_tx);
}

static const struct ethtool_ops nfp_net_ethtool_ops = {
	.get_drvinfo		= nfp_net_get_drvinfo,
	.get_link		= ethtool_op_get_link,
	.get_ringparam		= nfp_net_get_ringparam,
	.set_ringparam		= nfp_net_set_ringparam,
	.get_strings		= nfp_net_get_strings,
	.get_ethtool_stats	= nfp_net_get_stats,
	.get_sset_count		= nfp_net_get_sset_count,
	.get_rxnfc		= nfp_net_get_rxnfc,
	.set_rxnfc		= nfp_net_set_rxnfc,
	.get_rxfh_indir_size	= nfp_net_get_rxfh_indir_size,
	.get_rxfh_key_size	= nfp_net_get_rxfh_key_size,
	.get_rxfh		= nfp_net_get_rxfh,
	.set_rxfh		= nfp_net_set_rxfh,
	.get_regs_len		= nfp_net_get_regs_len,
	.get_regs		= nfp_net_get_regs,
	.set_dump		= nfp_app_set_dump,
	.get_dump_flag		= nfp_app_get_dump_flag,
	.get_dump_data		= nfp_app_get_dump_data,
	.get_coalesce           = nfp_net_get_coalesce,
	.set_coalesce           = nfp_net_set_coalesce,
	.get_channels		= nfp_net_get_channels,
	.set_channels		= nfp_net_set_channels,
	.get_link_ksettings	= nfp_net_get_link_ksettings,
	.set_link_ksettings	= nfp_net_set_link_ksettings,
};

const struct ethtool_ops nfp_port_ethtool_ops = {
	.get_drvinfo		= nfp_app_get_drvinfo,
	.get_link		= ethtool_op_get_link,
	.get_strings		= nfp_port_get_strings,
	.get_ethtool_stats	= nfp_port_get_stats,
	.get_sset_count		= nfp_port_get_sset_count,
	.set_dump		= nfp_app_set_dump,
	.get_dump_flag		= nfp_app_get_dump_flag,
	.get_dump_data		= nfp_app_get_dump_data,
};

void nfp_net_set_ethtool_ops(struct net_device *netdev)
{
	netdev->ethtool_ops = &nfp_net_ethtool_ops;
}<|MERGE_RESOLUTION|>--- conflicted
+++ resolved
@@ -464,11 +464,7 @@
 
 		do {
 			start = u64_stats_fetch_begin(&nn->r_vecs[i].rx_sync);
-<<<<<<< HEAD
-			*data++ = nn->r_vecs[i].rx_pkts;
-=======
 			data[0] = nn->r_vecs[i].rx_pkts;
->>>>>>> 9abd04af
 			tmp[0] = nn->r_vecs[i].hw_csum_rx_ok;
 			tmp[1] = nn->r_vecs[i].hw_csum_rx_inner_ok;
 			tmp[2] = nn->r_vecs[i].hw_csum_rx_error;
@@ -476,24 +472,16 @@
 
 		do {
 			start = u64_stats_fetch_begin(&nn->r_vecs[i].tx_sync);
-<<<<<<< HEAD
-			*data++ = nn->r_vecs[i].tx_pkts;
-			*data++ = nn->r_vecs[i].tx_busy;
-=======
 			data[1] = nn->r_vecs[i].tx_pkts;
 			data[2] = nn->r_vecs[i].tx_busy;
->>>>>>> 9abd04af
 			tmp[3] = nn->r_vecs[i].hw_csum_tx;
 			tmp[4] = nn->r_vecs[i].hw_csum_tx_inner;
 			tmp[5] = nn->r_vecs[i].tx_gather;
 			tmp[6] = nn->r_vecs[i].tx_lso;
 		} while (u64_stats_fetch_retry(&nn->r_vecs[i].tx_sync, start));
 
-<<<<<<< HEAD
-=======
 		data += 3;
 
->>>>>>> 9abd04af
 		for (j = 0; j < NN_ET_RVEC_GATHER_STATS; j++)
 			gathered_stats[j] += tmp[j];
 	}
